--- conflicted
+++ resolved
@@ -5,12 +5,9 @@
     <!-- The signing infrastructure runs using MSBuild 14, which doesn't support some of the new syntax we're using.  So set the BuildingSingingProject
          property here to avoid importing files we don't need for signing which would cause errors if imported when using MSBuild 14. -->
     <BuildingSigningProject>true</BuildingSigningProject>
-<<<<<<< HEAD
-=======
     <ExternalCertificateId Condition="'$(ExternalCertificateId)' == ''">135020001</ExternalCertificateId>
     <InternalCertificateId Condition="'$(InternalCertificateId)' == ''">Microsoft402</InternalCertificateId>
     <NugetCertificateId Condition="'$(NugetCertificateId)' == ''">NuGet</NugetCertificateId>
->>>>>>> c921ea92
   </PropertyGroup>
   
   <Import Project="..\dir.props" />
@@ -82,13 +79,9 @@
   <Target Name="GetSignNuPkgContentsFiles">
     <ItemGroup>
       <!-- NuPkg contents -->
-<<<<<<< HEAD
-      <FilesToSign Include="$(BaseOutputDirectory)/bin/Microsoft.DotNet.Cli.Utils/**/Microsoft.DotNet.Cli.Utils.dll">
-=======
       <FilesToSign Include="$(BaseOutputDirectory)/bin/Microsoft.DotNet.Cli.Utils/**/Microsoft.DotNet.Cli.Utils.dll;
                             $(BaseOutputDirectory)/bin/Microsoft.DotNet.Cli.Utils/**/Microsoft.DotNet.Cli.Utils.resources.dll;
                             $(BaseOutputDirectory)/bin/Microsoft.DotNet.MSBuildSdkResolver/**/Microsoft.DotNet.MSBuildSdkResolver.dll">
->>>>>>> c921ea92
         <Authenticode>$(InternalCertificateId)</Authenticode>
       </FilesToSign>
     </ItemGroup>
