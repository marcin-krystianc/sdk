--- conflicted
+++ resolved
@@ -92,11 +92,6 @@
         <target state="needs-review-translation">Cadena de versión de NuGet no válida: "{0}".</target>
         <note>{StrBegin="NETSDK1018: "}</note>
       </trans-unit>
-      <trans-unit id="UnsupportedFramework">
-        <source>NETSDK1019: {0} is an unsupported framework.</source>
-        <target state="needs-review-translation">{0} es una plataforma no compatible.</target>
-        <note>{StrBegin="NETSDK1019: "}</note>
-      </trans-unit>
       <trans-unit id="DuplicateItemsError">
         <source>NETSDK1022: Duplicate '{0}' items were included. The .NET SDK includes '{0}' items from your project directory by default. You can either remove these items from your project file, or set the '{1}' property to '{2}' if you want to explicitly include them in your project file. For more information, see {4}. The duplicate items were: {3}</source>
         <target state="needs-review-translation">Se incluyeron "{0}" elementos duplicados. El SDK de .NET incluye "{0}" elementos de su directorio de proyecto de manera predeterminada. Puede quitar esos elementos del archivo de proyecto o establecer la propiedad "{1}" en "{2}" si desea incluirlos explícitamente en el archivo de proyecto. Para más información, consulte {4}. Los elementos duplicados eran: {3}</target>
@@ -216,6 +211,11 @@
         <source>NETSDK1044: Error parsing PlatformManifest from '{0}' line {1}.  {2} '{3}' was invalid.</source>
         <target state="needs-review-translation">Error al analizar PlatformManifest desde la línea "{0}" {1}. {2} "{3}" no era válido.</target>
         <note>{StrBegin="NETSDK1044: "}</note>
+      </trans-unit>
+      <trans-unit id="UnsupportedFramework">
+        <source>NETSDK1019: {0} is an unsupported framework.</source>
+        <target state="new">NETSDK1019: {0} is an unsupported framework.</target>
+        <note>{StrBegin="NETSDK1019: "}</note>
       </trans-unit>
       <trans-unit id="UnsupportedTargetFrameworkVersion">
         <source>NETSDK1045: The current .NET SDK does not support targeting {0} {1}.  Either target {0} {2} or lower, or use a version of the .NET SDK that supports {0} {1}.</source>
@@ -284,15 +284,9 @@
 The following are names of parameters or literal values and should not be translated: ItemSpecToUse, Left, Right</note>
       </trans-unit>
       <trans-unit id="ProjectContainsObsoleteDotNetCliTool">
-<<<<<<< HEAD
         <source>NETSDK1059: The tool '{0}' is now included in the .NET Core SDK. Information on resolving this warning is available at (https://aka.ms/dotnetclitools-in-box).</source>
-        <target state="needs-review-translation">El uso de DotNetCliToolReference para hacer referencia a "{0}" es obsoleto y se puede eliminar de este proyecto. Esta herramienta se incluye de manera predeterminada el SDK de .NET Core.</target>
+        <target state="needs-review-translation">La herramienta "{0}" se incluye ahora en el SDK de .NET Core. Hay información disponible sobre cómo resolver esta advertencia en (https://aka.ms/dotnetclitools-in-box).</target>
         <note>{StrBegin="NETSDK1059: "}</note>
-=======
-        <source>The tool '{0}' is now included in the .NET Core SDK. Information on resolving this warning is available at (https://aka.ms/dotnetclitools-in-box).</source>
-        <target state="translated">La herramienta "{0}" se incluye ahora en el SDK de .NET Core. Hay información disponible sobre cómo resolver esta advertencia en (https://aka.ms/dotnetclitools-in-box).</target>
-        <note />
->>>>>>> d6ad2456
       </trans-unit>
       <trans-unit id="ErrorReadingAssetsFile">
         <source>NETSDK1060: Error reading assets file: {0}</source>
@@ -328,15 +322,9 @@
         <note>{StrBegin="NETSDK1062: "}</note>
       </trans-unit>
       <trans-unit id="PackageNotFound">
-<<<<<<< HEAD
         <source>NETSDK1064: Package {0}, version {1} was not found. It might have been deleted since NuGet restore. Otherwise, NuGet restore might have only partially completed, which might have been due to maximum path length restrictions.</source>
-        <target state="new">NETSDK1064: Package {0}, version {1} was not found. It might have been deleted since NuGet restore. Otherwise, NuGet restore might have only partially completed, which might have been due to maximum path length restrictions.</target>
+        <target state="needs-review-translation">No se encontró el paquete {0}, versión {1}. Es posible que se haya eliminado desde la restauración de NuGet. De lo contrario, la restauración de NuGet podría haberse completado solo parcialmente, lo que puede deberse a las restricciones de longitud de ruta máxima.</target>
         <note>{StrBegin="NETSDK1064: "}</note>
-=======
-        <source>Package {0}, version {1} was not found. It might have been deleted since NuGet restore. Otherwise, NuGet restore might have only partially completed, which might have been due to maximum path length restrictions.</source>
-        <target state="translated">No se encontró el paquete {0}, versión {1}. Es posible que se haya eliminado desde la restauración de NuGet. De lo contrario, la restauración de NuGet podría haberse completado solo parcialmente, lo que puede deberse a las restricciones de longitud de ruta máxima.</target>
-        <note />
->>>>>>> d6ad2456
       </trans-unit>
       <trans-unit id="CannotFindApphostForRid">
         <source>NETSDK1065: Cannot find app host for {0}. {0} could be an invalid runtime identifier (RID). For more information about RID, see https://aka.ms/rid-catalog.</source>
