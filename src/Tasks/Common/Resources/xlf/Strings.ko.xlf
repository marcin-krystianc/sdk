<?xml version="1.0" encoding="utf-8"?>
<xliff xmlns="urn:oasis:names:tc:xliff:document:1.2" xmlns:xsi="http://www.w3.org/2001/XMLSchema-instance" version="1.2" xsi:schemaLocation="urn:oasis:names:tc:xliff:document:1.2 xliff-core-1.2-transitional.xsd">
  <file datatype="xml" source-language="en" target-language="ko" original="../Strings.resx">
    <body>
      <trans-unit id="AtLeastOneTargetFrameworkMustBeSpecified">
        <source>NETSDK1001: At least one possible target framework must be specified.</source>
        <target state="translated">NETSDK1001: 가능한 대상 프레임워크를 하나 이상 지정해야 합니다.</target>
        <note>{StrBegin="NETSDK1001: "}</note>
      </trans-unit>
      <trans-unit id="CannotUseAppHostWithoutRuntimeIdentifier">
        <source>NETSDK1066: A RuntimeIdentifier must be specified to publish a framework-dependent application with an application host.</source>
        <target state="translated">NETSDK1066: 응용 프로그램 호스트와 함께 프레임워크 종속 응용 프로그램을 게시하려면 RuntimeIdentifier를 지정해야 합니다.</target>
        <note>{StrBegin="NETSDK1066: "}</note>
      </trans-unit>
      <trans-unit id="CannotUseSelfContainedWithoutAppHost">
        <source>NETSDK1067: Self-contained applications are required to use the application host. Either set SelfContained to false or set UseAppHost to true.</source>
        <target state="translated">NETSDK1067: 응용 프로그램 호스트를 사용하려면 자체 포함 응용 프로그램이 필요합니다. SelfContained를 false로 설정하거나 UseAppHost를 true로 설정하세요.</target>
        <note>{StrBegin="NETSDK1067: "}</note>
      </trans-unit>
      <trans-unit id="FrameworkDependentAppHostRequiresVersion21">
        <source>NETSDK1068: The framework-dependent application host requires a target framework of at least 'netcoreapp2.1'.</source>
        <target state="translated">NETSDK1068: 프레임워크 종속 응용 프로그램 호스트는 'netcoreapp2.1' 이상의 대상 프레임워크가 필요합니다.</target>
        <note>{StrBegin="NETSDK1068: "}</note>
      </trans-unit>
      <trans-unit id="NETFrameworkToNonBuiltInNETStandard">
        <source>NETSDK1069: This project uses a library that targets .NET Standard 1.5 or higher, and the project targets a version of .NET Framework that doesn't have built-in support for that version of .NET Standard. Visit https://aka.ms/net-standard-known-issues for a set of known issues. Consider retargeting to .NET Framework 4.7.2.</source>
        <target state="translated">NETSDK1069: 이 프로젝트는 .NET Standard 1.5 이상을 대상으로 하는 라이브러리를 사용하며, 이 프로젝트는 해당 버전의 .NET Standard를 기본으로 제공하지 않는 .NET Framework 버전을 대상으로 합니다. 알려진 문제에 대해서는 https://aka.ms/net-standard-known-issues를 참조하세요. .NET Framework 4.7.2로 대상을 다시 지정해 보세요.</target>
        <note>{StrBegin="NETSDK1069: "}</note>
      </trans-unit>
      <trans-unit id="NoCompatibleTargetFramework">
        <source>NETSDK1002: Project '{0}' targets '{2}'. It cannot be referenced by a project that targets '{1}'.</source>
        <target state="translated">NETSDK1002: '{0}' 프로젝트가 '{2}'을(를) 대상으로 합니다. '{1}'을(를) 대상으로 하는 프로젝트에서 참조할 수 없습니다.</target>
        <note>{StrBegin="NETSDK1002: "}</note>
      </trans-unit>
      <trans-unit id="InvalidFrameworkName">
        <source>NETSDK1003: Invalid framework name: '{0}'.</source>
        <target state="translated">NETSDK1003: 프레임워크 이름 '{0}'이(가) 잘못되었습니다.</target>
        <note>{StrBegin="NETSDK1003: "}</note>
      </trans-unit>
      <trans-unit id="AssetsFileNotFound">
        <source>NETSDK1004: Assets file '{0}' not found. Run a NuGet package restore to generate this file.</source>
        <target state="translated">NETSDK1004: 자산 파일 '{0}'을(를) 찾을 수 없습니다. NuGet 패키지 복원을 실행하여 이 파일을 생성하세요.</target>
        <note>{StrBegin="NETSDK1004: "}</note>
      </trans-unit>
      <trans-unit id="AssetsFileMissingTarget">
        <source>NETSDK1005: Assets file '{0}' doesn't have a target for '{1}'. Ensure that restore has run and that you have included '{2}' in the TargetFrameworks for your project.</source>
        <target state="translated">NETSDK1005: 자산 파일 '{0}'에 '{1}'의 대상이 없습니다. 복원이 실행되었으며 프로젝트의 TargetFrameworks에 '{2}'을(를) 포함했는지 확인하세요.</target>
        <note>{StrBegin="NETSDK1005: "}</note>
      </trans-unit>
      <trans-unit id="AssetsFilePathNotRooted">
        <source>NETSDK1006: Assets file path '{0}' is not rooted. Only full paths are supported.</source>
        <target state="translated">NETSDK1006: 자산 파일 경로 '{0}'이(가) 루트에서 시작하지 않습니다. 전체 경로만 지원됩니다.</target>
        <note>{StrBegin="NETSDK1006: "}</note>
      </trans-unit>
      <trans-unit id="CannotFindProjectInfo">
        <source>NETSDK1007: Cannot find project info for '{0}'. This can indicate a missing project reference.</source>
        <target state="translated">NETSDK1007: '{0}'에 대한 프로젝트 정보를 찾을 수 없습니다. 프로젝트 참조가 없음을 나타낼 수 있습니다.</target>
        <note>{StrBegin="NETSDK1007: "}</note>
      </trans-unit>
      <trans-unit id="MissingItemMetadata">
        <source>NETSDK1008: Missing '{0}' metadata on '{1}' item '{2}'.</source>
        <target state="translated">NETSDK1008: '{1}' 항목 '{2}'에 '{0}' 메타데이터가 없습니다.</target>
        <note>{StrBegin="NETSDK1008: "}</note>
      </trans-unit>
      <trans-unit id="UnrecognizedPreprocessorToken">
        <source>NETSDK1009: Unrecognized preprocessor token '{0}' in '{1}'.</source>
        <target state="translated">NETSDK1009: '{1}'에서 전처리기 토큰 '{0}'을(를) 인식할 수 없습니다.</target>
        <note>{StrBegin="NETSDK1009: "}</note>
      </trans-unit>
      <trans-unit id="ContentPreproccessorParameterRequired">
        <source>NETSDK1010: The '{0}' task must be given a value for parameter '{1}' in order to consume preprocessed content.</source>
        <target state="translated">NETSDK1010: 전처리된 콘텐츠를 사용하려면 '{0}' 작업에서 '{1}' 매개 변수의 값을 지정해야 합니다.</target>
        <note>{StrBegin="NETSDK1010: "}</note>
      </trans-unit>
      <trans-unit id="ProjectAssetsConsumedWithoutMSBuildProjectPath">
        <source>NETSDK1011: Assets are consumed from project '{0}', but no corresponding MSBuild project path was  found in '{1}'.</source>
        <target state="translated">NETSDK1011: '{0}' 프로젝트의 자산이 사용되었지만, '{1}'에서 해당 MSBuild 프로젝트 경로를 찾을 수 없습니다.</target>
        <note>{StrBegin="NETSDK1011: "}</note>
      </trans-unit>
      <trans-unit id="UnexpectedFileType">
        <source>NETSDK1012: Unexpected file type for '{0}'. Type is both '{1}' and '{2}'.</source>
        <target state="translated">NETSDK1012: '{0}'에 대해 예기치 않은 파일 형식입니다. 형식이 '{1}'인 동시에 '{2}'입니다.</target>
        <note>{StrBegin="NETSDK1012: "}</note>
      </trans-unit>
      <trans-unit id="CannotInferTargetFrameworkIdentiferAndVersion">
        <source>NETSDK1013: The TargetFramework value '{0}' was not recognized. It may be misspelled. If not, then the TargetFrameworkIdentifier and/or TargetFrameworkVersion properties must be specified explicitly.</source>
        <target state="translated">NETSDK1013: TargetFramework 값 '{0}'을(를) 인식하지 못했습니다. 철자가 틀렸을 수 있습니다. 그렇지 않은 경우 TargetFrameworkIdentifier 및/또는 TargetFrameworkVersion 속성을 명시적으로 지정해야 합니다.</target>
        <note>{StrBegin="NETSDK1013: "}</note>
      </trans-unit>
      <trans-unit id="ContentItemDoesNotProvideOutputPath">
        <source>NETSDK1014: Content item for '{0}' sets '{1}', but does not provide  '{2}' or '{3}'.</source>
        <target state="translated">NETSDK1014: '{0}'의 콘텐츠 항목이 '{1}'을(를) 설정하지만, '{2}' 또는 '{3}'을(를) 제공하지 않습니다.</target>
        <note>{StrBegin="NETSDK1014: "}</note>
      </trans-unit>
      <trans-unit id="DuplicatePreprocessorToken">
        <source>NETSDK1015: The preprocessor token '{0}' has been given more than one value. Choosing '{1}' as the value.</source>
        <target state="translated">NETSDK1015: 전처리기 토큰 '{0}'의 값이 두 개 이상 지정되었습니다. '{1}'을(를) 값으로 선택합니다.</target>
        <note>{StrBegin="NETSDK1015: "}</note>
      </trans-unit>
      <trans-unit id="UnableToFindResolvedPath">
        <source>NETSDK1016: Unable to find resolved path for '{0}'.</source>
        <target state="translated">NETSDK1016: '{0}'에 대해 확인된 경로를 찾을 수 없습니다.</target>
        <note>{StrBegin="NETSDK1016: "}</note>
      </trans-unit>
      <trans-unit id="AssetPreprocessorMustBeConfigured">
        <source>NETSDK1017: Asset preprocessor must be configured before assets are processed.</source>
        <target state="translated">NETSDK1017: 자산을 처리하려면 먼저 자산 전처리기를 구성해야 합니다.</target>
        <note>{StrBegin="NETSDK1017: "}</note>
      </trans-unit>
      <trans-unit id="InvalidNuGetVersionString">
        <source>NETSDK1018: Invalid NuGet version string: '{0}'.</source>
        <target state="translated">NETSDK1018: NuGet 버전 문자열 '{0}'이(가) 잘못되었습니다.</target>
        <note>{StrBegin="NETSDK1018: "}</note>
      </trans-unit>
<<<<<<< HEAD
=======
      <trans-unit id="UnsupportedFramework">
        <source>NETSDK1019: {0} is an unsupported framework.</source>
        <target state="translated">NETSDK1019: {0}은(는) 지원되지 않는 프레임워크입니다.</target>
        <note>{StrBegin="NETSDK1019: "}</note>
      </trans-unit>
>>>>>>> f180e914
      <trans-unit id="DuplicateItemsError">
        <source>NETSDK1022: Duplicate '{0}' items were included. The .NET SDK includes '{0}' items from your project directory by default. You can either remove these items from your project file, or set the '{1}' property to '{2}' if you want to explicitly include them in your project file. For more information, see {4}. The duplicate items were: {3}</source>
        <target state="translated">NETSDK1022: '{0}' 중복 항목이 포함되었습니다. .NET SDK에는 기본적으로 프로젝트 디렉터리의 '{0}' 항목이 포함됩니다. 프로젝트 파일에서 이러한 항목을 제거하거나, 프로젝트 파일에 해당 항목을 명시적으로 포함하려면 '{1}' 속성을 '{2}'(으)로 설정할 수 있습니다. 자세한 내용은 {4}을(를) 참조하세요. 중복 항목은 다음과 같습니다. {3}</target>
        <note>{StrBegin="NETSDK1022: "}</note>
      </trans-unit>
      <trans-unit id="PackageReferenceOverrideWarning">
        <source>NETSDK1023: A PackageReference for '{0}' was included in your project. This package is implicitly referenced by the .NET SDK and you do not typically need to reference it from your project. For more information, see {1}</source>
        <target state="translated">NETSDK1023: '{0}'에 대한 PackageReference가 프로젝트에 포함되어 있습니다. 이 패키지는 .NET SDK에서 암시적으로 참조되며, 일반적으로 사용자가 프로젝트에서 참조할 필요가 없습니다. 자세한 내용은 {1}을(를) 참조하세요.</target>
        <note>{StrBegin="NETSDK1023: "}</note>
      </trans-unit>
      <trans-unit id="IncorrectPackageRoot">
        <source>NETSDK1020: Package Root {0} was incorrectly given for Resolved library {1}</source>
        <target state="translated">NETSDK1020: 패키지 루트 {0}이(가) 확인된 라이브러리 {1}에 대해 잘못 지정되었습니다.</target>
        <note>{StrBegin="NETSDK1020: "}</note>
      </trans-unit>
      <trans-unit id="MultipleFilesResolved">
        <source>NETSDK1021: More than one file found for {0}</source>
        <target state="translated">NETSDK1021: {0}에 대해 두 개 이상의 파일을 찾았습니다.</target>
        <note>{StrBegin="NETSDK1021: "}</note>
      </trans-unit>
      <trans-unit id="FolderAlreadyExists">
        <source>NETSDK1024: Folder '{0}' already exists either delete it or provide a different ComposeWorkingDir</source>
        <target state="translated">NETSDK1024: '{0}' 폴더가 이미 있습니다. 폴더를 삭제하거나 다른 ComposeWorkingDir을 제공하세요.</target>
        <note>{StrBegin="NETSDK1024: "}</note>
      </trans-unit>
      <trans-unit id="ParsingFiles">
        <source>NETSDK1026: Parsing the Files : '{0}'</source>
        <target state="translated">NETSDK1026: 파일 구문 분석: '{0}'</target>
        <note>{StrBegin="NETSDK1026: "}</note>
      </trans-unit>
      <trans-unit id="PackageInfoLog">
        <source>NETSDK1027: Package Name='{0}', Version='{1}' was parsed</source>
        <target state="translated">NETSDK1027: 패키지 이름='{0}', 버전='{1}'이(가) 구문 분석되었습니다.</target>
        <note>{StrBegin="NETSDK1027: "}</note>
      </trans-unit>
      <trans-unit id="RuntimeIdentifierWasNotSpecified">
        <source>NETSDK1028: Specify a RuntimeIdentifier</source>
        <target state="translated">NETSDK1028: RuntimeIdentifier 지정</target>
        <note>{StrBegin="NETSDK1028: "}</note>
      </trans-unit>
      <trans-unit id="IncorrectTargetFormat">
        <source>NETSDK1025: WRThe target manifest {0} provided is of not the correct format</source>
        <target state="translated">NETSDK1025: 제공한 대상 매니페스트 {0}이(가) 올바른 형식이 아닙니다.</target>
        <note>{StrBegin="NETSDK1025: "}</note>
      </trans-unit>
      <trans-unit id="AppHostHasBeenModified">
        <source>NETSDK1029: Unable to use '{0}' as application host executable as it does not contain the expected placeholder byte sequence '{1}' that would mark where the application name would be written.</source>
        <target state="translated">NETSDK1029: 응용 프로그램 이름이 기록되는 위치를 표시하는 '{1}' 예상 자리 표시자 바이트 시퀀스가 포함되지 않아서 '{0}'을(를) 응용 프로그램 호스트 실행 파일로 사용할 수 없습니다.</target>
        <note>{StrBegin="NETSDK1029: "}</note>
      </trans-unit>
      <trans-unit id="FileNameIsTooLong">
        <source>NETSDK1030: Given file name '{0}' is longer than 1024 bytes</source>
        <target state="translated">NETSDK1030: 제공한 파일 이름 '{0}'이(가) 1024바이트보다 깁니다.</target>
        <note>{StrBegin="NETSDK1030: "}</note>
      </trans-unit>
      <trans-unit id="CannotHaveSelfContainedWithoutRuntimeIdentifier">
        <source>NETSDK1031: It is not supported to build or publish a self-contained application without specifying a RuntimeIdentifier.  Please either specify a RuntimeIdentifier or set SelfContained to false.</source>
        <target state="translated">NETSDK1031: RuntimeIdentifier를 지정하지 않으면 자체 포함 응용 프로그램의 빌드 또는 게시가 지원되지 않습니다. RuntimeIdentifier를 지정하거나 SelfContained를 false로 설정하세요.</target>
        <note>{StrBegin="NETSDK1031: "}</note>
      </trans-unit>
      <trans-unit id="ChoosingAssemblyVersion">
        <source>NETSDK1033: Choosing '{0}' because AssemblyVersion '{1}' is greater than '{2}'.</source>
        <target state="translated">NETSDK1033: AssemblyVersion '{1}'이(가) '{2}'보다 크기 때문에 '{0}'을(를) 선택합니다.</target>
        <note>{StrBegin="NETSDK1033: "}</note>
      </trans-unit>
      <trans-unit id="ChoosingFileVersion">
        <source>NETSDK1034: Choosing '{0}' because file version '{1}' is greater than '{2}'.</source>
        <target state="translated">NETSDK1034: 파일 버전 '{1}'이(가) '{2}'보다 크기 때문에 '{0}'을(를) 선택합니다.</target>
        <note>{StrBegin="NETSDK1034: "}</note>
      </trans-unit>
      <trans-unit id="ChoosingPlatformItem">
        <source>NETSDK1035: Choosing '{0}' because it is a platform item.</source>
        <target state="translated">NETSDK1035: 플랫폼 항목이기 때문에 '{0}'을(를) 선택합니다.</target>
        <note>{StrBegin="NETSDK1035: "}</note>
      </trans-unit>
      <trans-unit id="ChoosingPreferredPackage">
        <source>NETSDK1036: Choosing '{0}' because it comes from a package that is preferred.</source>
        <target state="translated">NETSDK1036: 기본 설정되는 패키지에 있기 때문에 '{0}'을(를) 선택합니다.</target>
        <note>{StrBegin="NETSDK1036: "}</note>
      </trans-unit>
      <trans-unit id="ConflictCouldNotDetermineWinner">
        <source>NETSDK1037: Could not determine winner due to equal file and assembly versions.</source>
        <target state="translated">NETSDK1037: 동일한 파일 및 어셈블리 버전으로 인해 적용되는 내용을 확인할 수 없습니다.</target>
        <note>{StrBegin="NETSDK1037: "}</note>
      </trans-unit>
      <trans-unit id="CouldNotDetermineWinner_DoesntExist">
        <source>NETSDK1038: Could not determine winner because '{0}' does not exist.</source>
        <target state="translated">NETSDK1038: '{0}'이(가) 존재하지 않기 때문에 적용되는 내용을 확인할 수 없습니다.</target>
        <note>{StrBegin="NETSDK1001: "}</note>
      </trans-unit>
      <trans-unit id="CouldNotDetermineWinner_FileVersion">
        <source>NETSDK1039: Could not determine a winner because '{0}' has no file version.</source>
        <target state="translated">NETSDK1039: '{0}'에 파일 버전이 없기 때문에 적용되는 내용을 확인할 수 없습니다.</target>
        <note>{StrBegin="NETSDK1039: "}</note>
      </trans-unit>
      <trans-unit id="CouldNotDetermineWinner_NotAnAssembly">
        <source>NETSDK1040: Could not determine a winner because '{0}' is not an assembly.</source>
        <target state="translated">NETSDK1040: '{0}'이(가) 어셈블리가 아니기 때문에 적용되는 내용을 확인할 수 없습니다.</target>
        <note>{StrBegin="NETSDK1040: "}</note>
      </trans-unit>
      <trans-unit id="EncounteredConflict">
        <source>NETSDK1041: Encountered conflict between '{0}' and '{1}'.</source>
        <target state="translated">NETSDK1041: '{0}'과(와) '{1}' 사이에 충돌이 발생했습니다.</target>
        <note>{StrBegin="NETSDK1041: "}</note>
      </trans-unit>
      <trans-unit id="CouldNotLoadPlatformManifest">
        <source>NETSDK1042: Could not load PlatformManifest from '{0}' because it did not exist.</source>
        <target state="translated">NETSDK1042: PlatformManifest가 존재하지 않기 때문에 '{0}'에서 로드할 수 없습니다.</target>
        <note>{StrBegin="NETSDK1042: "}</note>
      </trans-unit>
      <trans-unit id="ErrorParsingPlatformManifest">
        <source>NETSDK1043: Error parsing PlatformManifest from '{0}' line {1}.  Lines must have the format {2}.</source>
        <target state="translated">NETSDK1043: '{0}' 줄 {1}에서 PlatformManifest를 구문 분석하는 중 오류가 발생했습니다. 줄이 {2} 형식이어야 합니다.</target>
        <note>{StrBegin="NETSDK1043: "}</note>
      </trans-unit>
      <trans-unit id="ErrorParsingPlatformManifestInvalidValue">
        <source>NETSDK1044: Error parsing PlatformManifest from '{0}' line {1}.  {2} '{3}' was invalid.</source>
        <target state="translated">NETSDK1044: '{0}' 줄 {1}에서 PlatformManifest를 구문 분석하는 중 오류가 발생했습니다. {2} '{3}'이(가) 잘못되었습니다.</target>
        <note>{StrBegin="NETSDK1044: "}</note>
      </trans-unit>
      <trans-unit id="UnsupportedFramework">
        <source>NETSDK1019: {0} is an unsupported framework.</source>
        <target state="translated">NETSDK1019: {0}은(는) 지원되지 않는 프레임워크입니다.</target>
        <note>{StrBegin="NETSDK1019: "}</note>
      </trans-unit>
      <trans-unit id="UnsupportedTargetFrameworkVersion">
        <source>NETSDK1045: The current .NET SDK does not support targeting {0} {1}.  Either target {0} {2} or lower, or use a version of the .NET SDK that supports {0} {1}.</source>
        <target state="translated">NETSDK1045: 현재 .NET SDK에서는 {0} {1}을(를) 대상으로 하는 것을 지원하지 않습니다. {0} {2} 이하를 대상으로 하거나 {0} {1}을(를) 지원하는 .NET SDK 버전을 사용하세요.</target>
        <note>{StrBegin="NETSDK1045: "}</note>
      </trans-unit>
      <trans-unit id="AssetsFileMissingRuntimeIdentifier">
        <source>NETSDK1047: Assets file '{0}' doesn't have a target for '{1}'. Ensure that restore has run and that you have included '{2}' in the TargetFrameworks for your project. You may also need to include '{3}' in your project's RuntimeIdentifiers.</source>
        <target state="translated">NETSDK1047: 자산 파일 '{0}'에 '{1}'의 대상이 없습니다. 복원이 실행되었으며 프로젝트의 TargetFrameworks에 '{2}'을(를) 포함했는지 확인하세요. 프로젝트의 RuntimeIdentifiers에 '{3}'을(를) 포함해야 할 수도 있습니다.</target>
        <note>{StrBegin="NETSDK1047: "}</note>
      </trans-unit>
      <trans-unit id="TargetFrameworkWithSemicolon">
        <source>NETSDK1046: The TargetFramework value '{0}' is not valid. To multi-target, use the 'TargetFrameworks' property instead.</source>
        <target state="translated">NETSDK1046: TargetFramework 값 '{0}'이(가) 잘못되었습니다. 여러 대상을 지정하려면 'TargetFrameworks' 속성을 대신 사용하세요.</target>
        <note>{StrBegin="NETSDK1046: "}</note>
      </trans-unit>
<<<<<<< HEAD
      <trans-unit id="SkippingAdditionalProbingPaths">
        <source>NETSDK1048: 'AdditionalProbingPaths' were specified for GenerateRuntimeConfigurationFiles, but are being skipped because 'RuntimeConfigDevPath' is empty.</source>
        <target state="translated">NETSDK1048: GenerateRuntimeConfigurationFiles에 대해 'AdditionalProbingPaths'가 지정되었지만 'RuntimeConfigDevPath'가 비어 있어서 건너뜁니다.</target>
        <note>{StrBegin="NETSDK1048: "}</note>
      </trans-unit>
=======
>>>>>>> f180e914
      <trans-unit id="GetDependsOnNETStandardFailedWithException">
        <source>NETSDK1049: Resolved file has a bad image, no metadata, or is otherwise inaccessible. {0} {1}</source>
        <target state="translated">NETSDK1049: 확인된 파일의 이미지가 잘못되었거나, 메타데이터가 없거나, 파일 자체에 액세스할 수 없습니다. {0} {1}</target>
        <note>{StrBegin="NETSDK1049: "}</note>
      </trans-unit>
      <trans-unit id="UnsupportedSDKVersionForNetStandard20">
        <source>NETSDK1050: The version of Microsoft.NET.Sdk used by this project is insufficient to support references to libraries targeting .NET Standard 1.5 or higher.  Please install version 2.0 or higher of the .NET Core SDK.</source>
        <target state="translated">NETSDK1050: 이 프로젝트에서 사용하는 Microsoft.NET.Sdk 버전은 .NET Standard 1.5 이상을 대상으로 하는 라이브러리에 대한 참조를 지원할 수 없습니다. .NET Core SDK 버전 2.0 이상을 설치하세요.</target>
        <note>{StrBegin="NETSDK1050: "}</note>
      </trans-unit>
      <trans-unit id="SkippingAdditionalProbingPaths">
        <source>NETSDK1048: 'AdditionalProbingPaths' were specified for GenerateRuntimeConfigurationFiles, but are being skipped because 'RuntimeConfigDevPath' is empty.</source>
        <target state="translated">NETSDK1048: GenerateRuntimeConfigurationFiles에 대해 'AdditionalProbingPaths'가 지정되었지만 'RuntimeConfigDevPath'가 비어 있어서 건너뜁니다.</target>
        <note>{StrBegin="NETSDK1048: "}</note>
      </trans-unit>
      <trans-unit id="CannotHaveRuntimeIdentifierPlatformMismatchPlatformTarget">
        <source>NETSDK1032: The RuntimeIdentifier platform '{0}' and the PlatformTarget '{1}' must be compatible.</source>
        <target state="translated">NETSDK1032: RuntimeIdentifier 플랫폼 '{0}'과(와) PlatformTarget '{1}'은(는) 호환되어야 합니다.</target>
        <note>{StrBegin="NETSDK1032: "}</note>
      </trans-unit>
      <trans-unit id="ErrorParsingFrameworkListInvalidValue">
        <source>NETSDK1051: Error parsing FrameworkList from '{0}'.  {1} '{2}' was invalid.</source>
        <target state="translated">NETSDK1051: '{0}'의 FrameworkList를 구문 분석하는 동안 오류가 발생했습니다. {1} '{2}'이(가) 잘못되었습니다.</target>
        <note>{StrBegin="NETSDK1051: "}</note>
      </trans-unit>
      <trans-unit id="FrameworkListPathNotRooted">
        <source>NETSDK1052: Framework list file path '{0}' is not rooted. Only full paths are supported.</source>
        <target state="translated">NETSDK1052: 프레임워크 목록 파일 경로 '{0}'이(가) 루트에서 시작하지 않습니다. 전체 경로만 지원됩니다.</target>
        <note>{StrBegin="NETSDK1052: "}</note>
      </trans-unit>
      <trans-unit id="PackAsToolCannotSupportSelfContained">
        <source>NETSDK1053: Pack as tool does not support self contained.</source>
        <target state="translated">NETSDK1053: 도구로서 팩은 자체 포함을 지원하지 않습니다.</target>
        <note>{StrBegin="NETSDK1001: "}</note>
      </trans-unit>
      <trans-unit id="UnsupportedRuntimeIdentifier">
        <source>NETSDK1056: Project is targeting runtime '{0}' but did not resolve any runtime-specific packages. This runtime may not be supported by the target framework.</source>
        <target state="translated">NETSDK1056: 프로젝트가 런타임 '{0}'을(를) 대상으로 하지만 런타임 관련 패키지를 확인하지 않았습니다. 이 런타임은 대상 프레임워크에서 지원되지 않을 수 있습니다.</target>
        <note>{StrBegin="NETSDK1056: "}</note>
      </trans-unit>
      <trans-unit id="UsingPreviewSdkWarning">
<<<<<<< HEAD
        <source>NETSDK1057: You are using a preview version of .NET Core. See: https://aka.ms/dotnet-core-preview</source>
        <target state="needs-review-translation">NETSDK1057: .NET Core SDK의 미리 보기 버전으로 작업하고 있습니다. 현재 프로젝트의 global.json 파일을 통해 SDK 버전을 정의할 수 있습니다. 자세한 내용은 https://go.microsoft.com/fwlink/?linkid=869452를 참조하세요.</target>
=======
        <source>NETSDK1057: You are working with a preview version of the .NET Core SDK. You can define the SDK version via a global.json file in the current project. More at https://go.microsoft.com/fwlink/?linkid=869452</source>
        <target state="translated">NETSDK1057: .NET Core SDK의 미리 보기 버전으로 작업하고 있습니다. 현재 프로젝트의 global.json 파일을 통해 SDK 버전을 정의할 수 있습니다. 자세한 내용은 https://go.microsoft.com/fwlink/?linkid=869452를 참조하세요.</target>
>>>>>>> f180e914
        <note>{StrBegin="NETSDK1057: "}</note>
      </trans-unit>
      <trans-unit id="InvalidItemSpecToUse">
        <source>NETSDK1058: Invalid value for ItemSpecToUse parameter: '{0}'.  This property must be blank or set to 'Left' or 'Right'</source>
        <target state="translated">NETSDK1058: ItemSpecToUse 매개 변수 값이 잘못되었습니다. '{0}'. 이 속성은 비워 두거나 'Left' 또는 'Right'로 설정해야 합니다.</target>
        <note>{StrBegin="NETSDK1058: "}
The following are names of parameters or literal values and should not be translated: ItemSpecToUse, Left, Right</note>
      </trans-unit>
      <trans-unit id="ProjectContainsObsoleteDotNetCliTool">
        <source>NETSDK1059: The tool '{0}' is now included in the .NET Core SDK. Information on resolving this warning is available at (https://aka.ms/dotnetclitools-in-box).</source>
        <target state="translated">NETSDK1059: '{0}' 도구가 현재 .NET Core SDK에 포함되어 있습니다. 이 경고를 해결하는 방법은 https://aka.ms/dotnetclitools-in-box를 참조하세요.</target>
        <note>{StrBegin="NETSDK1059: "}</note>
      </trans-unit>
      <trans-unit id="ErrorReadingAssetsFile">
        <source>NETSDK1060: Error reading assets file: {0}</source>
        <target state="translated">NETSDK1060: 자산 파일 {0}을(를) 읽는 동안 오류가 발생했습니다.</target>
        <note>{StrBegin="NETSDK1060: "}</note>
      </trans-unit>
      <trans-unit id="MismatchedPlatformPackageVersion">
        <source>NETSDK1061: The project was restored using {0} version {1}, but with current settings, version {2} would be used instead. To resolve this issue, make sure the same settings are used for restore and for subsequent operations such as build or publish. Typically this issue can occur if the RuntimeIdentifier property is set during build or publish but not during restore. For more information, see https://aka.ms/dotnet-runtime-patch-selection.</source>
<<<<<<< HEAD
        <target state="needs-review-translation">NETSDK1061: 프로젝트는 {0} 버전 {1}을(를) 사용하여 복원되었지만, 현재 설정에서는 버전 {2}이(가) 대신 사용됩니다. 이 문제를 해결하려면 복원 및 빌드나 게시 같은 후속 작업에 동일한 설정을 사용하세요. 일반적으로 이 문제는 복원 중에는 RuntimeIdentifier 속성이 설정되지 않았는데 빌드나 게시 중 RuntimeIdentifier 속성이 설정된 경우에 발생할 수 있습니다.</target>
=======
        <target state="translated">NETSDK1061: {0} 버전 {1}을(를) 사용하여 프로젝트가 복원되었지만, 현재 설정에서는 버전 {2}을(를) 대신 사용합니다. 이 문제를 해결하려면 복원 및 후속 작업(예: 빌드 또는 게시)에 동일한 설정을 사용해야 합니다. 일반적으로 이 문제는 RuntimeIdentifier 속성이 빌드 또는 게시 중에 설정되었지만, 복원 중에는 설정되지 않은 경우에 발생할 수 있습니다. 자세한 내용은 https://aka.ms/dotnet-runtime-patch-selection을 참조하세요.</target>
>>>>>>> f180e914
        <note>{StrBegin="NETSDK1061: "}
{0} - Package Identifier for platform package
{1} - Restored version of platform package
{2} - Current version of platform package</note>
      </trans-unit>
      <trans-unit id="AssetsFileNotSet">
        <source>NETSDK1063: The path to the project assets file was not set. Run a NuGet package restore to generate this file.</source>
        <target state="translated">NETSDK1063: 프로젝트 자산 파일에 대한 경로가 설정되지 않았습니다. NuGet 패키지 복원을 실행하여 이 파일을 생성하세요.</target>
        <note>{StrBegin="NETSDK1063: "}</note>
      </trans-unit>
      <trans-unit id="DotnetToolOnlySupportNetcoreapp">
        <source>NETSDK1054: only supports .NET Core.</source>
        <target state="translated">NETSDK1054: .NET Core만 지원합니다.</target>
        <note>{StrBegin="NETSDK1054: "}</note>
      </trans-unit>
      <trans-unit id="DotnetToolDoesNotSupportTFMLowerThanNetcoreapp21">
        <source>NETSDK1055: DotnetTool does not support target framework lower than netcoreapp2.1.</source>
        <target state="translated">NETSDK1055: DotnetTool가 netcoreapp2.1보다 낮은 대상 프레임워크를 지원하지 않습니다.</target>
        <note>{StrBegin="NETSDK1055: "}</note>
      </trans-unit>
      <trans-unit id="UnableToUsePackageAssetsCache">
        <source>NETSDK1062: Unable to use package assets cache due to I/O error. This can occur when the same project is built more than once in parallel. Performance may be degraded, but the build result will not be impacted.</source>
        <target state="translated">NETSDK1062: I/O 오류로 인해 패키지 자산 캐시를 사용할 수 없습니다. 동일한 프로젝트가 두 번 이상 동시에 빌드되면 이 오류가 발생합니다. 성능이 저하될 수 있지만 빌드 결과는 영향을 받지 않습니다.</target>
        <note>{StrBegin="NETSDK1062: "}</note>
      </trans-unit>
      <trans-unit id="PackageNotFound">
        <source>NETSDK1064: Package {0}, version {1} was not found. It might have been deleted since NuGet restore. Otherwise, NuGet restore might have only partially completed, which might have been due to maximum path length restrictions.</source>
        <target state="translated">NETSDK1064: 패키지 {0}, 버전 {1}을(를) 찾을 수 없습니다. NuGet 복원 이후 삭제되었을 수 있습니다. 아니면, 최대 경로 길이 제한으로 인해 NuGet 복원이 부분적으로만 완료되었을 수 있습니다.</target>
        <note>{StrBegin="NETSDK1064: "}</note>
      </trans-unit>
      <trans-unit id="CannotFindApphostForRid">
        <source>NETSDK1065: Cannot find app host for {0}. {0} could be an invalid runtime identifier (RID). For more information about RID, see https://aka.ms/rid-catalog.</source>
        <target state="translated">NETSDK1065: {0}에 대한 앱 호스트를 찾을 수 없습니다. {0}이(가) 잘못된 RID(런타임 식별자)일 수 있습니다. RID에 대한 자세한 내용은 https://aka.ms/rid-catalog를 참조하세요.</target>
        <note>{StrBegin="NETSDK1065: "}</note>
      </trans-unit>
    </body>
  </file>
</xliff><|MERGE_RESOLUTION|>--- conflicted
+++ resolved
@@ -112,14 +112,11 @@
         <target state="translated">NETSDK1018: NuGet 버전 문자열 '{0}'이(가) 잘못되었습니다.</target>
         <note>{StrBegin="NETSDK1018: "}</note>
       </trans-unit>
-<<<<<<< HEAD
-=======
       <trans-unit id="UnsupportedFramework">
         <source>NETSDK1019: {0} is an unsupported framework.</source>
         <target state="translated">NETSDK1019: {0}은(는) 지원되지 않는 프레임워크입니다.</target>
         <note>{StrBegin="NETSDK1019: "}</note>
       </trans-unit>
->>>>>>> f180e914
       <trans-unit id="DuplicateItemsError">
         <source>NETSDK1022: Duplicate '{0}' items were included. The .NET SDK includes '{0}' items from your project directory by default. You can either remove these items from your project file, or set the '{1}' property to '{2}' if you want to explicitly include them in your project file. For more information, see {4}. The duplicate items were: {3}</source>
         <target state="translated">NETSDK1022: '{0}' 중복 항목이 포함되었습니다. .NET SDK에는 기본적으로 프로젝트 디렉터리의 '{0}' 항목이 포함됩니다. 프로젝트 파일에서 이러한 항목을 제거하거나, 프로젝트 파일에 해당 항목을 명시적으로 포함하려면 '{1}' 속성을 '{2}'(으)로 설정할 수 있습니다. 자세한 내용은 {4}을(를) 참조하세요. 중복 항목은 다음과 같습니다. {3}</target>
@@ -240,11 +237,6 @@
         <target state="translated">NETSDK1044: '{0}' 줄 {1}에서 PlatformManifest를 구문 분석하는 중 오류가 발생했습니다. {2} '{3}'이(가) 잘못되었습니다.</target>
         <note>{StrBegin="NETSDK1044: "}</note>
       </trans-unit>
-      <trans-unit id="UnsupportedFramework">
-        <source>NETSDK1019: {0} is an unsupported framework.</source>
-        <target state="translated">NETSDK1019: {0}은(는) 지원되지 않는 프레임워크입니다.</target>
-        <note>{StrBegin="NETSDK1019: "}</note>
-      </trans-unit>
       <trans-unit id="UnsupportedTargetFrameworkVersion">
         <source>NETSDK1045: The current .NET SDK does not support targeting {0} {1}.  Either target {0} {2} or lower, or use a version of the .NET SDK that supports {0} {1}.</source>
         <target state="translated">NETSDK1045: 현재 .NET SDK에서는 {0} {1}을(를) 대상으로 하는 것을 지원하지 않습니다. {0} {2} 이하를 대상으로 하거나 {0} {1}을(를) 지원하는 .NET SDK 버전을 사용하세요.</target>
@@ -260,29 +252,21 @@
         <target state="translated">NETSDK1046: TargetFramework 값 '{0}'이(가) 잘못되었습니다. 여러 대상을 지정하려면 'TargetFrameworks' 속성을 대신 사용하세요.</target>
         <note>{StrBegin="NETSDK1046: "}</note>
       </trans-unit>
-<<<<<<< HEAD
+      <trans-unit id="GetDependsOnNETStandardFailedWithException">
+        <source>NETSDK1049: Resolved file has a bad image, no metadata, or is otherwise inaccessible. {0} {1}</source>
+        <target state="translated">NETSDK1049: 확인된 파일의 이미지가 잘못되었거나, 메타데이터가 없거나, 파일 자체에 액세스할 수 없습니다. {0} {1}</target>
+        <note>{StrBegin="NETSDK1049: "}</note>
+      </trans-unit>
+      <trans-unit id="UnsupportedSDKVersionForNetStandard20">
+        <source>NETSDK1050: The version of Microsoft.NET.Sdk used by this project is insufficient to support references to libraries targeting .NET Standard 1.5 or higher.  Please install version 2.0 or higher of the .NET Core SDK.</source>
+        <target state="translated">NETSDK1050: 이 프로젝트에서 사용하는 Microsoft.NET.Sdk 버전은 .NET Standard 1.5 이상을 대상으로 하는 라이브러리에 대한 참조를 지원할 수 없습니다. .NET Core SDK 버전 2.0 이상을 설치하세요.</target>
+        <note>{StrBegin="NETSDK1050: "}</note>
+      </trans-unit>
       <trans-unit id="SkippingAdditionalProbingPaths">
         <source>NETSDK1048: 'AdditionalProbingPaths' were specified for GenerateRuntimeConfigurationFiles, but are being skipped because 'RuntimeConfigDevPath' is empty.</source>
         <target state="translated">NETSDK1048: GenerateRuntimeConfigurationFiles에 대해 'AdditionalProbingPaths'가 지정되었지만 'RuntimeConfigDevPath'가 비어 있어서 건너뜁니다.</target>
         <note>{StrBegin="NETSDK1048: "}</note>
       </trans-unit>
-=======
->>>>>>> f180e914
-      <trans-unit id="GetDependsOnNETStandardFailedWithException">
-        <source>NETSDK1049: Resolved file has a bad image, no metadata, or is otherwise inaccessible. {0} {1}</source>
-        <target state="translated">NETSDK1049: 확인된 파일의 이미지가 잘못되었거나, 메타데이터가 없거나, 파일 자체에 액세스할 수 없습니다. {0} {1}</target>
-        <note>{StrBegin="NETSDK1049: "}</note>
-      </trans-unit>
-      <trans-unit id="UnsupportedSDKVersionForNetStandard20">
-        <source>NETSDK1050: The version of Microsoft.NET.Sdk used by this project is insufficient to support references to libraries targeting .NET Standard 1.5 or higher.  Please install version 2.0 or higher of the .NET Core SDK.</source>
-        <target state="translated">NETSDK1050: 이 프로젝트에서 사용하는 Microsoft.NET.Sdk 버전은 .NET Standard 1.5 이상을 대상으로 하는 라이브러리에 대한 참조를 지원할 수 없습니다. .NET Core SDK 버전 2.0 이상을 설치하세요.</target>
-        <note>{StrBegin="NETSDK1050: "}</note>
-      </trans-unit>
-      <trans-unit id="SkippingAdditionalProbingPaths">
-        <source>NETSDK1048: 'AdditionalProbingPaths' were specified for GenerateRuntimeConfigurationFiles, but are being skipped because 'RuntimeConfigDevPath' is empty.</source>
-        <target state="translated">NETSDK1048: GenerateRuntimeConfigurationFiles에 대해 'AdditionalProbingPaths'가 지정되었지만 'RuntimeConfigDevPath'가 비어 있어서 건너뜁니다.</target>
-        <note>{StrBegin="NETSDK1048: "}</note>
-      </trans-unit>
       <trans-unit id="CannotHaveRuntimeIdentifierPlatformMismatchPlatformTarget">
         <source>NETSDK1032: The RuntimeIdentifier platform '{0}' and the PlatformTarget '{1}' must be compatible.</source>
         <target state="translated">NETSDK1032: RuntimeIdentifier 플랫폼 '{0}'과(와) PlatformTarget '{1}'은(는) 호환되어야 합니다.</target>
@@ -309,13 +293,8 @@
         <note>{StrBegin="NETSDK1056: "}</note>
       </trans-unit>
       <trans-unit id="UsingPreviewSdkWarning">
-<<<<<<< HEAD
-        <source>NETSDK1057: You are using a preview version of .NET Core. See: https://aka.ms/dotnet-core-preview</source>
-        <target state="needs-review-translation">NETSDK1057: .NET Core SDK의 미리 보기 버전으로 작업하고 있습니다. 현재 프로젝트의 global.json 파일을 통해 SDK 버전을 정의할 수 있습니다. 자세한 내용은 https://go.microsoft.com/fwlink/?linkid=869452를 참조하세요.</target>
-=======
         <source>NETSDK1057: You are working with a preview version of the .NET Core SDK. You can define the SDK version via a global.json file in the current project. More at https://go.microsoft.com/fwlink/?linkid=869452</source>
         <target state="translated">NETSDK1057: .NET Core SDK의 미리 보기 버전으로 작업하고 있습니다. 현재 프로젝트의 global.json 파일을 통해 SDK 버전을 정의할 수 있습니다. 자세한 내용은 https://go.microsoft.com/fwlink/?linkid=869452를 참조하세요.</target>
->>>>>>> f180e914
         <note>{StrBegin="NETSDK1057: "}</note>
       </trans-unit>
       <trans-unit id="InvalidItemSpecToUse">
@@ -336,11 +315,7 @@
       </trans-unit>
       <trans-unit id="MismatchedPlatformPackageVersion">
         <source>NETSDK1061: The project was restored using {0} version {1}, but with current settings, version {2} would be used instead. To resolve this issue, make sure the same settings are used for restore and for subsequent operations such as build or publish. Typically this issue can occur if the RuntimeIdentifier property is set during build or publish but not during restore. For more information, see https://aka.ms/dotnet-runtime-patch-selection.</source>
-<<<<<<< HEAD
-        <target state="needs-review-translation">NETSDK1061: 프로젝트는 {0} 버전 {1}을(를) 사용하여 복원되었지만, 현재 설정에서는 버전 {2}이(가) 대신 사용됩니다. 이 문제를 해결하려면 복원 및 빌드나 게시 같은 후속 작업에 동일한 설정을 사용하세요. 일반적으로 이 문제는 복원 중에는 RuntimeIdentifier 속성이 설정되지 않았는데 빌드나 게시 중 RuntimeIdentifier 속성이 설정된 경우에 발생할 수 있습니다.</target>
-=======
         <target state="translated">NETSDK1061: {0} 버전 {1}을(를) 사용하여 프로젝트가 복원되었지만, 현재 설정에서는 버전 {2}을(를) 대신 사용합니다. 이 문제를 해결하려면 복원 및 후속 작업(예: 빌드 또는 게시)에 동일한 설정을 사용해야 합니다. 일반적으로 이 문제는 RuntimeIdentifier 속성이 빌드 또는 게시 중에 설정되었지만, 복원 중에는 설정되지 않은 경우에 발생할 수 있습니다. 자세한 내용은 https://aka.ms/dotnet-runtime-patch-selection을 참조하세요.</target>
->>>>>>> f180e914
         <note>{StrBegin="NETSDK1061: "}
 {0} - Package Identifier for platform package
 {1} - Restored version of platform package
