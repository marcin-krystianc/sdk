--- conflicted
+++ resolved
@@ -835,11 +835,10 @@
     <value>NETSDK1182: Targeting .NET 6.0 or higher in Visual Studio 2019 is not supported.</value>
     <comment>{StrBegin="NETSDK1182: "}</comment>
   </data>
-<<<<<<< HEAD
   <data name="AotNoValidRuntimePackageError" xml:space="preserve">
     <value>NETSDK1183: Unable to optimize assemblies for Ahead of time compilation: a valid runtime package was not found. Either set the PublishAot property to false, or use a supported runtime identifier when publishing. When targeting .NET 7 or higher, make sure to restore packages with the PublishAot property set to true.</value>
     <comment>{StrBegin="NETSDK1094: "}</comment>
-=======
+  </data>
   <data name="TargetingPackNotRestored_TransitiveDisabled" xml:space="preserve">
     <value>NETSDK1183: The Targeting Pack for FrameworkReference '{0}' was not available. This may be because DisableTransitiveFrameworkReferenceDownloads was set to true.</value>
     <comment>{StrBegin="NETSDK1183: "}</comment>
@@ -851,6 +850,5 @@
   <data name="UnknownFrameworkReference_MauiEssentials" xml:space="preserve">
     <value>NETSDK1185: This project depends on Maui Essentials through a project or NuGet package reference, but doesn't declare that dependency explicitly. To build this project, you must set the UseMauiEssentials property to true (and install the Maui workload if necessary).</value>
     <comment>{StrBegin="NETSDK1185: "}</comment>
->>>>>>> 476e2de2
   </data>
 </root>