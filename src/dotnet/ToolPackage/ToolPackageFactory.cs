﻿// Copyright (c) .NET Foundation and contributors. All rights reserved.
// Licensed under the MIT license. See LICENSE file in the project root for full license information.

using System.Collections.Generic;
using Microsoft.DotNet.Cli.Utils;
using Microsoft.DotNet.Configurer;
using Microsoft.DotNet.Tools.Tool.Install;
using Microsoft.Extensions.EnvironmentAbstractions;

namespace Microsoft.DotNet.ToolPackage
{
    internal static class ToolPackageFactory
    {
<<<<<<< HEAD
        public static (IToolPackageStore, IToolPackageStoreQuery, IToolPackageInstaller) CreateToolPackageStoresAndInstaller(
            DirectoryPath? nonGlobalLocation = null)
=======
        public static (IToolPackageStore, IToolPackageInstaller) CreateToolPackageStoreAndInstaller(
            DirectoryPath? nonGlobalLocation = null,
            IEnumerable<string> additionalRestoreArguments = null)
>>>>>>> fb57b1d6
        {
            ToolPackageStoreAndQuery toolPackageStore = CreateConcreteToolPackageStore(nonGlobalLocation);
            var toolPackageInstaller = new ToolPackageInstaller(
                toolPackageStore,
                new ProjectRestorer(additionalRestoreArguments: additionalRestoreArguments));

            return (toolPackageStore, toolPackageStore, toolPackageInstaller);
        }

        public static (IToolPackageStore, IToolPackageStoreQuery, IToolPackageUninstaller) CreateToolPackageStoresAndUninstaller(
            DirectoryPath? nonGlobalLocation = null)
        {
            ToolPackageStoreAndQuery toolPackageStore = CreateConcreteToolPackageStore(nonGlobalLocation);
            var toolPackageUninstaller = new ToolPackageUninstaller(
                toolPackageStore);

            return (toolPackageStore, toolPackageStore, toolPackageUninstaller);
        }

        public static (IToolPackageStore,
            IToolPackageStoreQuery,
            IToolPackageInstaller,
            IToolPackageUninstaller)
            CreateToolPackageStoresAndInstallerAndUninstaller(
                DirectoryPath? nonGlobalLocation = null)
        {
            ToolPackageStoreAndQuery toolPackageStore = CreateConcreteToolPackageStore(nonGlobalLocation);
            var toolPackageInstaller = new ToolPackageInstaller(
                toolPackageStore,
                new ProjectRestorer());
            var toolPackageUninstaller = new ToolPackageUninstaller(
                toolPackageStore);

            return (toolPackageStore, toolPackageStore, toolPackageInstaller, toolPackageUninstaller);
        }

        public static IToolPackageStoreQuery CreateToolPackageStoreQuery(
            DirectoryPath? nonGlobalLocation = null)
        {
            return CreateConcreteToolPackageStore(nonGlobalLocation);
        }

        private static DirectoryPath GetPackageLocation()
        {
            return new DirectoryPath(CliFolderPathCalculator.ToolsPackagePath);
        }

        private static ToolPackageStoreAndQuery CreateConcreteToolPackageStore(
            DirectoryPath? nonGlobalLocation = null)
        {
            var toolPackageStore =
                new ToolPackageStoreAndQuery(nonGlobalLocation.HasValue
                    ? new DirectoryPath(
                        ToolPackageFolderPathCalculator.GetToolPackageFolderPath(nonGlobalLocation.Value.Value))
                    : GetPackageLocation());

            return toolPackageStore;
        }
    }
}<|MERGE_RESOLUTION|>--- conflicted
+++ resolved
@@ -11,19 +11,13 @@
 {
     internal static class ToolPackageFactory
     {
-<<<<<<< HEAD
         public static (IToolPackageStore, IToolPackageStoreQuery, IToolPackageInstaller) CreateToolPackageStoresAndInstaller(
-            DirectoryPath? nonGlobalLocation = null)
-=======
-        public static (IToolPackageStore, IToolPackageInstaller) CreateToolPackageStoreAndInstaller(
-            DirectoryPath? nonGlobalLocation = null,
-            IEnumerable<string> additionalRestoreArguments = null)
->>>>>>> fb57b1d6
+            DirectoryPath? nonGlobalLocation = null,  additionalRestoreArguments = null)
         {
             ToolPackageStoreAndQuery toolPackageStore = CreateConcreteToolPackageStore(nonGlobalLocation);
             var toolPackageInstaller = new ToolPackageInstaller(
                 toolPackageStore,
-                new ProjectRestorer(additionalRestoreArguments: additionalRestoreArguments));
+                 new ProjectRestorer(additionalRestoreArguments: additionalRestoreArguments));
 
             return (toolPackageStore, toolPackageStore, toolPackageInstaller);
         }
@@ -43,12 +37,12 @@
             IToolPackageInstaller,
             IToolPackageUninstaller)
             CreateToolPackageStoresAndInstallerAndUninstaller(
-                DirectoryPath? nonGlobalLocation = null)
+                DirectoryPath? nonGlobalLocation = null, additionalRestoreArguments = null)
         {
             ToolPackageStoreAndQuery toolPackageStore = CreateConcreteToolPackageStore(nonGlobalLocation);
             var toolPackageInstaller = new ToolPackageInstaller(
                 toolPackageStore,
-                new ProjectRestorer());
+                new ProjectRestorer(additionalRestoreArguments: additionalRestoreArguments));
             var toolPackageUninstaller = new ToolPackageUninstaller(
                 toolPackageStore);
 
