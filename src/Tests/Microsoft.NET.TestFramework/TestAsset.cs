// Copyright (c) .NET Foundation and contributors. All rights reserved.
// Licensed under the MIT license. See LICENSE file in the project root for full license information.

using System;
using System.IO;
using System.Linq;
using System.Xml.Linq;
using Microsoft.NET.TestFramework.Assertions;
using Microsoft.NET.TestFramework.Commands;
using System.Collections.Generic;
using Xunit.Abstractions;
using Microsoft.NET.TestFramework.ProjectConstruction;

namespace Microsoft.NET.TestFramework
{
    public class TestAsset : TestDirectory
    {
        private readonly string _testAssetRoot;

        private List<string> _projectFiles;

        public string TestRoot => Path;

        public readonly string Name;

        public ITestOutputHelper Log { get; }

        //  The TestProject from which this asset was created, if any
        public TestProject TestProject { get; set; }

        internal TestAsset(string testDestination, string sdkVersion, ITestOutputHelper log) : base(testDestination, sdkVersion)
        {
            Log = log;
            Name = new DirectoryInfo(testDestination).Name;
        }

        internal TestAsset(string testAssetRoot, string testDestination, string sdkVersion, ITestOutputHelper log) : base(testDestination, sdkVersion)
        {
            if (string.IsNullOrEmpty(testAssetRoot))
            {
                throw new ArgumentException("testAssetRoot");
            }

            Log = log;
            Name = new DirectoryInfo(testAssetRoot).Name;
            _testAssetRoot = testAssetRoot;
        }

        internal void FindProjectFiles()
        {
            _projectFiles = new List<string>();

            var files = Directory.GetFiles(base.Path, "*.*", SearchOption.AllDirectories);

            foreach (string file in files)
            {
                if (System.IO.Path.GetFileName(file).EndsWith("proj"))
                {
                    _projectFiles.Add(file);
                }
            }
        }

        public TestAsset WithSource()
        {
            _projectFiles = new List<string>();

            var sourceDirs = Directory.GetDirectories(_testAssetRoot, "*", SearchOption.AllDirectories)
              .Where(dir => !IsBinOrObjFolder(dir));

            foreach (string sourceDir in sourceDirs)
            {
                Directory.CreateDirectory(sourceDir.Replace(_testAssetRoot, Path));
            }

            var sourceFiles = Directory.GetFiles(_testAssetRoot, "*.*", SearchOption.AllDirectories)
                                  .Where(file =>
                                  {
                                      return !IsInBinOrObjFolder(file);
                                  });

            foreach (string srcFile in sourceFiles)
            {
                string destFile = srcFile.Replace(_testAssetRoot, Path);
                
                if (System.IO.Path.GetFileName(srcFile).EndsWith("proj"))
                {
                    _projectFiles.Add(destFile);
                }
                File.Copy(srcFile, destFile, true);
            }

<<<<<<< HEAD
            string[][] Properties = { new string[] { "TargetFramework", "$(CurrentTargetFramework)", ToolsetInfo.CurrentTargetFramework }, new string[] { "RuntimeIdentifier", "$(LatestWinRuntimeIdentifier)", ToolsetInfo.LatestWinRuntimeIdentifier }, new string[] { "RuntimeIdentifier", "$(LatestLinuxRuntimeIdentifier)", ToolsetInfo.LatestLinuxRuntimeIdentifier } };
=======
            string[][] Properties = { new string[] { "TargetFramework", "$(CurrentTargetFramework)", ToolsetInfo.CurrentTargetFramework }, new string[] { "RuntimeIdentifier", "$(LatestWinRuntimeIdentifier)", ToolsetInfo.LatestWinRuntimeIdentifier }, new string[] { "RuntimeIdentifier", "$(LatestMacRuntimeIdentifier)", ToolsetInfo.LatestMacRuntimeIdentifier } };
>>>>>>> 02bb1e5b

            foreach (string[] property in Properties)
            {
                this.UpdateProjProperty(property[0], property[1], property[2]);
            }

            return this;
        }

        public TestAsset UpdateProjProperty(string propertyName, string variableName, string targetValue)
        {
            return WithTargetFramework(
            p =>
            {
                var ns = p.Root.Name.Namespace;
                var getNode = p.Root.Elements(ns + "PropertyGroup").Elements(ns + propertyName).FirstOrDefault();
                getNode ??= p.Root.Elements(ns + "PropertyGroup").Elements(ns + $"{propertyName}s").FirstOrDefault();
                getNode?.SetValue(getNode?.Value.Replace(variableName, targetValue));
            }, targetValue);
        }

        public TestAsset WithTargetFramework(string targetFramework, string projectName = null)
        {
            return WithTargetFramework(
            p =>
            {
                var ns = p.Root.Name.Namespace;
                p.Root.Elements(ns + "PropertyGroup").Elements(ns + "TargetFramework").Single().SetValue(targetFramework);
            },
            targetFramework,
            projectName);
        }

        public TestAsset WithTargetFrameworks(string targetFrameworks, string projectName = null)
        {
            return WithTargetFramework(
            p =>
            {
                var ns = p.Root.Name.Namespace;
                var propertyGroup = p.Root.Elements(ns + "PropertyGroup").First();
                propertyGroup.Elements(ns + "TargetFramework").SingleOrDefault()?.Remove();
                propertyGroup.Add(new XElement(ns + "TargetFramework", targetFrameworks));
            },
            targetFrameworks,
            projectName);
        }

        public TestAsset WithTargetFrameworkOrFrameworks(string targetFrameworkOrFrameworks, bool multitarget, string projectName = null)
        {
            if (multitarget)
            {
                return WithTargetFrameworks(targetFrameworkOrFrameworks, projectName);
            }
            else
            {
                return WithTargetFramework(targetFrameworkOrFrameworks, projectName);
            }
        }

        private TestAsset WithTargetFramework(Action<XDocument> actionOnProject, string targetFramework, string projectName = null)
        {
            if (string.IsNullOrEmpty(targetFramework))
            {
                return this;
            }

            return WithProjectChanges((path, project) =>
            {
                if (!string.IsNullOrEmpty(projectName))
                {
                    if (!projectName.Equals(System.IO.Path.GetFileNameWithoutExtension(path), StringComparison.OrdinalIgnoreCase))
                    {
                        return;
                    }
                }

                var ns = project.Root.Name.Namespace;
                actionOnProject(project);
            });
        }

        public TestAsset WithProjectChanges(Action<XDocument> xmlAction)
        {
            return WithProjectChanges((path, project) => xmlAction(project));
        }

        public TestAsset WithProjectChanges(Action<string, XDocument> xmlAction)
        {
            if (_projectFiles == null)
            {
                FindProjectFiles();
            }
            foreach (var projectFile in _projectFiles)
            {
                var project = XDocument.Load(projectFile);

                xmlAction(projectFile, project);

                using (var file = File.CreateText(projectFile))
                {
                    project.Save(file);
                }
            }
            return this;

            }

        public RestoreCommand GetRestoreCommand(ITestOutputHelper log, string relativePath = "")
        {
            return new RestoreCommand(log, System.IO.Path.Combine(TestRoot, relativePath));
        }

        public TestAsset Restore(ITestOutputHelper log, string relativePath = "", params string[] args)
        {
            var commandResult = GetRestoreCommand(log, relativePath)
                .Execute(args);

            commandResult.Should().Pass();

            return this;
        }

        private bool IsBinOrObjFolder(string directory)
        {
            var binFolder = $"{System.IO.Path.DirectorySeparatorChar}bin";
            var objFolder = $"{System.IO.Path.DirectorySeparatorChar}obj";

            directory = directory.ToLowerInvariant();
            return directory.EndsWith(binFolder)
                  || directory.EndsWith(objFolder)
                  || IsInBinOrObjFolder(directory);
        }

        private bool IsInBinOrObjFolder(string path)
        {
            var objFolderWithTrailingSlash =
              $"{System.IO.Path.DirectorySeparatorChar}obj{System.IO.Path.DirectorySeparatorChar}";
            var binFolderWithTrailingSlash =
              $"{System.IO.Path.DirectorySeparatorChar}bin{System.IO.Path.DirectorySeparatorChar}";

            path = path.ToLowerInvariant();
            return path.Contains(binFolderWithTrailingSlash)
                  || path.Contains(objFolderWithTrailingSlash);
        }
    }
}<|MERGE_RESOLUTION|>--- conflicted
+++ resolved
@@ -90,11 +90,7 @@
                 File.Copy(srcFile, destFile, true);
             }
 
-<<<<<<< HEAD
-            string[][] Properties = { new string[] { "TargetFramework", "$(CurrentTargetFramework)", ToolsetInfo.CurrentTargetFramework }, new string[] { "RuntimeIdentifier", "$(LatestWinRuntimeIdentifier)", ToolsetInfo.LatestWinRuntimeIdentifier }, new string[] { "RuntimeIdentifier", "$(LatestLinuxRuntimeIdentifier)", ToolsetInfo.LatestLinuxRuntimeIdentifier } };
-=======
-            string[][] Properties = { new string[] { "TargetFramework", "$(CurrentTargetFramework)", ToolsetInfo.CurrentTargetFramework }, new string[] { "RuntimeIdentifier", "$(LatestWinRuntimeIdentifier)", ToolsetInfo.LatestWinRuntimeIdentifier }, new string[] { "RuntimeIdentifier", "$(LatestMacRuntimeIdentifier)", ToolsetInfo.LatestMacRuntimeIdentifier } };
->>>>>>> 02bb1e5b
+            string[][] Properties = { new string[] { "TargetFramework", "$(CurrentTargetFramework)", ToolsetInfo.CurrentTargetFramework }, new string[] { "RuntimeIdentifier", "$(LatestWinRuntimeIdentifier)", ToolsetInfo.LatestWinRuntimeIdentifier }, new string[] { "RuntimeIdentifier", "$(LatestLinuxRuntimeIdentifier)", ToolsetInfo.LatestLinuxRuntimeIdentifier }, new string[] { "RuntimeIdentifier", "$(LatestMacRuntimeIdentifier)", ToolsetInfo.LatestMacRuntimeIdentifier } };
 
             foreach (string[] property in Properties)
             {
