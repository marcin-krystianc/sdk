// Copyright (c) .NET Foundation and contributors. All rights reserved.
// Licensed under the MIT license. See LICENSE file in the project root for full license information.

using System.Collections.Generic;
using System.CommandLine.Parsing;
using System.IO;
using System.Linq;
using System.Runtime.CompilerServices;
using FluentAssertions;
using ManifestReaderTests;
using Microsoft.DotNet.Cli.NuGetPackageDownloader;
using Microsoft.DotNet.Workloads.Workload.Install;
using Microsoft.NET.Sdk.WorkloadManifestReader;
using Microsoft.NET.TestFramework;
using Microsoft.NET.TestFramework.Utilities;
using Xunit;
using Xunit.Abstractions;
using Microsoft.DotNet.Workloads.Workload.Install.InstallRecord;
using Microsoft.NET.TestFramework.Assertions;
using Microsoft.DotNet.Cli.Workload.Install.Tests;
using Microsoft.DotNet.Workloads.Workload.Update;
using Microsoft.DotNet.Cli.Utils;
using static Microsoft.NET.Sdk.WorkloadManifestReader.WorkloadResolver;

namespace Microsoft.DotNet.Cli.Workload.Update.Tests
{
    public class GivenDotnetWorkloadUpdate : SdkTest
    {
        private readonly BufferedReporter _reporter;
        private readonly string _manifestPath;
        private readonly ParseResult _parseResult;

        public GivenDotnetWorkloadUpdate(ITestOutputHelper log) : base(log)
        {
            _reporter = new BufferedReporter();
            _manifestPath = Path.Combine(_testAssetsManager.GetAndValidateTestProjectDirectory("SampleManifest"), "Sample.json");
            _parseResult = Parser.GetWorkloadsInstance.Parse(new string[] { "dotnet", "workload", "update" });
        }

        [Fact]
        public void GivenWorkloadUpdateItRemovesOldPacksAfterInstall()
        {
            var testDirectory = _testAssetsManager.CreateTestDirectory().Path;
            var dotnetRoot = Path.Combine(testDirectory, "dotnet");
            var workloadResolver = WorkloadResolver.CreateForTests(new MockManifestProvider(new[] { _manifestPath }), new string[] { dotnetRoot });
            var nugetDownloader = new MockNuGetPackageDownloader(dotnetRoot);
            var manifestUpdater = new MockWorkloadManifestUpdater();
            var sdkFeatureVersion = "6.0.100";
            var installingWorkload = "xamarin-android";

            // Install a workload
            var installParseResult = Parser.GetWorkloadsInstance.Parse(new string[] { "dotnet", "workload", "install", installingWorkload });
            var installCommand = new WorkloadInstallCommand(installParseResult, reporter: _reporter, workloadResolver: workloadResolver, nugetPackageDownloader: nugetDownloader,
                workloadManifestUpdater: manifestUpdater, userHome: testDirectory, version: sdkFeatureVersion, dotnetDir: dotnetRoot);
            installCommand.Execute();

            // 7 packs in packs dir, 1 template pack
            var installPacks = Directory.GetDirectories(Path.Combine(dotnetRoot, "packs"));
            installPacks.Count().Should().Be(7);
            foreach (var packDir in installPacks)
            {
                Directory.GetDirectories(packDir).Count().Should().Be(1); // 1 version of each pack installed
            }
            File.Exists(Path.Combine(dotnetRoot, "metadata", "workloads", "InstalledPacks", "v1", "Xamarin.Android.Sdk", "8.4.7", "6.0.100")) // Original pack version is installed
                .Should().BeTrue();
            File.Exists(Path.Combine(dotnetRoot, "template-packs", "xamarin.android.templates.1.0.3.nupkg"))
                .Should().BeTrue();
            // Install records are correct
            File.Exists(Path.Combine(dotnetRoot, "metadata", "workloads", sdkFeatureVersion, "InstalledWorkloads", installingWorkload))
                .Should().BeTrue();
            var packRecordDirs = Directory.GetDirectories(Path.Combine(dotnetRoot, "metadata", "workloads", "InstalledPacks", "v1"));
            packRecordDirs.Count().Should().Be(8);
            foreach (var packRecordDir in packRecordDirs)
            {
                var packVersionRecordDirs = Directory.GetDirectories(packRecordDir);
                packVersionRecordDirs.Count().Should().Be(1); // 1 version of each pack installed
                Directory.GetFiles(packVersionRecordDirs.First()).Count().Should().Be(1); // 1 feature band file for this pack id and version
            }

            // Mock updating the manifest
            workloadResolver = WorkloadResolver.CreateForTests(
                new MockManifestProvider(new[] { Path.Combine(_testAssetsManager.GetAndValidateTestProjectDirectory("SampleUpdatedManifest"), "Sample.json") }),
                new string[] { dotnetRoot });

            // Update workload
            var updateParseResult = Parser.GetWorkloadsInstance.Parse(new string[] { "dotnet", "workload", "update" });
            var updateCommand = new WorkloadUpdateCommand(updateParseResult, reporter: _reporter, workloadResolver: workloadResolver, nugetPackageDownloader: nugetDownloader,
            workloadManifestUpdater: manifestUpdater, userHome: testDirectory, version: sdkFeatureVersion, dotnetDir: dotnetRoot);
            updateCommand.Execute();

            // 6 packs in packs dir, 1 template pack
            var updatePacks = Directory.GetDirectories(Path.Combine(dotnetRoot, "packs"));
            updatePacks.Count().Should().Be(6);
            foreach (var packDir in updatePacks)
            {
                Directory.GetDirectories(packDir).Count().Should().Be(1); // 1 version of each pack installed
            }
            File.Exists(Path.Combine(dotnetRoot, "metadata", "workloads", "InstalledPacks", "v1", "Xamarin.Android.Sdk", "8.5.7", "6.0.100")) // New pack version is installed
                .Should().BeTrue();
            File.Exists(Path.Combine(dotnetRoot, "template-packs", "xamarin.android.templates.2.1.3.nupkg"))
                .Should().BeTrue();
            // Install records are correct
            File.Exists(Path.Combine(dotnetRoot, "metadata", "workloads", sdkFeatureVersion, "InstalledWorkloads", installingWorkload))
                .Should().BeTrue();
            packRecordDirs = Directory.GetDirectories(Path.Combine(dotnetRoot, "metadata", "workloads", "InstalledPacks", "v1"));
            packRecordDirs.Count().Should().Be(7);
            foreach (var packRecordDir in packRecordDirs)
            {
                var packVersionRecordDirs = Directory.GetDirectories(packRecordDir);
                packVersionRecordDirs.Count().Should().Be(1); // 1 version of each pack installed
                Directory.GetFiles(packVersionRecordDirs.First()).Count().Should().Be(1); // 1 feature band file for this pack id and version
            }
        }

        [Fact]
        public void GivenWorkloadUpdateAcrossFeatureBandsItUpdatesPacks()
        {
            var testDirectory = _testAssetsManager.CreateTestDirectory().Path;
            var dotnetRoot = Path.Combine(testDirectory, "dotnet");
            var manifestPath = Path.Combine(_testAssetsManager.GetAndValidateTestProjectDirectory("SampleManifest"), "BasicSample.json");
            var workloadResolver = WorkloadResolver.CreateForTests(new MockManifestProvider(new[] { manifestPath }), new string[] { dotnetRoot });
            var nugetDownloader = new MockNuGetPackageDownloader(dotnetRoot);
            var manifestUpdater = new MockWorkloadManifestUpdater();
            var sdkFeatureVersion = "6.0.100";
            var installingWorkload = "simple-workload";
            var workloadPacks = new List<PackInfo>() {
                new PackInfo("mock-pack-1", "1.0.0", WorkloadPackKind.Framework, Path.Combine(dotnetRoot, "packs", "mock-pack-1", "1.0.0"), "mock-pack-1"),
                new PackInfo("mock-pack-2", "2.0.0", WorkloadPackKind.Framework, Path.Combine(dotnetRoot, "packs", "mock-pack-2", "2.0.0"), "mock-pack-2")
            };

            // Lay out workload installs for a previous feature band
            var oldFeatureBand = "5.0.100";
            var packRecordDir = Path.Combine(dotnetRoot, "metadata", "workloads", "InstalledPacks", "v1");
            foreach (var pack in workloadPacks)
            {
                Directory.CreateDirectory(Path.Combine(packRecordDir, pack.Id, pack.Version));
                File.Create(Path.Combine(packRecordDir, pack.Id, pack.Version, oldFeatureBand));
            }
            Directory.CreateDirectory(Path.Combine(dotnetRoot, "metadata", "workloads", oldFeatureBand, "InstalledWorkloads"));
            File.Create(Path.Combine(dotnetRoot, "metadata", "workloads", oldFeatureBand, "InstalledWorkloads", installingWorkload));

            // Update workload (without installing any workloads to this feature band)
            var updateParseResult = Parser.GetWorkloadsInstance.Parse(new string[] { "dotnet", "workload", "update", "--from-previous-sdk" });
            var updateCommand = new WorkloadUpdateCommand(updateParseResult, reporter: _reporter, workloadResolver: workloadResolver, nugetPackageDownloader: nugetDownloader,
            workloadManifestUpdater: manifestUpdater, userHome: testDirectory, version: sdkFeatureVersion, dotnetDir: dotnetRoot);
            updateCommand.Execute();

            foreach (var pack in workloadPacks)
            {
                Directory.Exists(pack.Path).Should().BeTrue(because: "Pack should be installed");
                File.Exists(Path.Combine(packRecordDir, pack.Id, pack.Version, oldFeatureBand))
                    .Should().BeTrue(because: "Pack install record should still be present for old feature band");
                File.Exists(Path.Combine(packRecordDir, pack.Id, pack.Version, sdkFeatureVersion))
                    .Should().BeTrue(because: "Pack install record should be present for current feature band");
            }
            File.Exists(Path.Combine(dotnetRoot, "metadata", "workloads", oldFeatureBand, "InstalledWorkloads", installingWorkload))
                .Should().BeTrue(because: "Workload install record should still be present for old feature band");
            File.Exists(Path.Combine(dotnetRoot, "metadata", "workloads", sdkFeatureVersion, "InstalledWorkloads", installingWorkload))
                .Should().BeTrue(because: "Workload install record should be present for current feature band");
        }

        [Fact]
        public void GivenWorkloadUpdateItUpdatesOutOfDatePacks()
        {
            var mockWorkloadIds = new WorkloadId[] { new WorkloadId("xamarin-android") };
            var installedPacks = new PackInfo[] {
                new PackInfo("Xamarin.Android.Sdk", "8.4.7", WorkloadPackKind.Sdk, Path.Combine("packs", "Xamarin.Android.Sdk", "8.4.7"), "Xamarin.Android.Sdk")
            };
            (_, var command, var installer, _, _, _) = GetTestInstallers(_parseResult, installedWorkloads: mockWorkloadIds, installedPacks: installedPacks);

            command.Execute();

            installer.GarbageCollectionCalled.Should().BeTrue();
            installer.CachePath.Should().BeNull();
            installer.InstalledPacks.Count.Should().Be(8);
            installer.InstalledPacks.Where(pack => pack.Id.Contains("Android")).Count().Should().Be(8);
        }

        [Fact]
        public void GivenWorkloadUpdateItRollsBackOnFailedUpdate()
        {
            var mockWorkloadIds = new WorkloadId[] { new WorkloadId("xamarin-android"), new WorkloadId("xamarin-android-build") };
<<<<<<< HEAD
            (_, var command, var installer, var workloadResolver, _, _) = GetTestInstallers(_parseResult, installedWorkloads: mockWorkloadIds, failingPack: "Xamarin.Android.Framework");
=======
            var installedPacks = new PackInfo[] {
                new PackInfo("mock", "1.0.0", WorkloadPackKind.Sdk, string.Empty, "mock")
            };
            (_, var command, var installer, var workloadResolver, _, _) = GetTestInstallers(_parseResult, installedWorkloads: mockWorkloadIds,
                failingWorkload: "xamarin-android-build", installedPacks: installedPacks);
>>>>>>> e0edd952

            var exceptionThrown = Assert.Throws<GracefulException>(() => command.Execute());
            exceptionThrown.Message.Should().Contain("Failing pack: Xamarin.Android.Framework");
            var expectedPacks = mockWorkloadIds
                .SelectMany(workloadId => workloadResolver.GetPacksInWorkload(workloadId.ToString()))
                .Distinct()
                .Select(packId => workloadResolver.TryGetPackInfo(packId))
                .Where(pack => pack != null);
            installer.RolledBackPacks.ShouldBeEquivalentTo(expectedPacks);
            installer.InstallationRecordRepository.WorkloadInstallRecord.Should().BeEmpty();
        }

        [Fact]
        public void GivenWorkloadUpdateItCanDownloadToOfflineCache()
        {
            var mockWorkloadIds = new WorkloadId[] { new WorkloadId("xamarin-android") };
            var cachePath = Path.Combine(_testAssetsManager.CreateTestDirectory(identifier: "cachePath").Path, "mockCachePath");
            var parseResult = Parser.GetWorkloadsInstance.Parse(new string[] { "dotnet", "workload", "update", "--download-to-cache", cachePath });
            var installedPacks = new PackInfo[] {
                new PackInfo("Xamarin.Android.Sdk", "8.4.7", WorkloadPackKind.Sdk, Path.Combine("packs", "Xamarin.Android.Sdk", "8.4.7"), "Xamarin.Android.Sdk"),
                new PackInfo("Xamarin.Android.Framework", "8.2.0", WorkloadPackKind.Framework, Path.Combine("packs", "Xamarin.Android.Framework", "8.2.0"), "Xamarin.Android.Framework")
            };
            (_, var command, var installer, _, var manifestUpdater, _) = GetTestInstallers(parseResult, installedWorkloads: mockWorkloadIds, installedPacks: installedPacks);

            command.Execute();

            // Manifest packages should have been 'downloaded' and used for pack resolution
            manifestUpdater.DownloadManifestPackagesCallCount.Should().Be(1);
            manifestUpdater.ExtractManifestPackagesToTempDirCallCount.Should().Be(1);
            // 6 android pack packages need to be updated
            installer.CachedPacks.Count.Should().Be(6);
            installer.CachedPacks.Select(pack => pack.Id).Should().NotContain("Xamarin.Android.Sdk"); // This pack is up to date, doesn't need to be cached
            installer.CachePath.Should().Be(cachePath);
        }

        [Fact]
        public void GivenWorkloadUpdateItCanInstallFromOfflineCache()
        {
            var mockWorkloadIds = new WorkloadId[] { new WorkloadId("xamarin-android") };
            var cachePath = "mockCachePath";
            var parseResult = Parser.GetWorkloadsInstance.Parse(new string[] { "dotnet", "workload", "update", "--from-cache", cachePath });
            var installedPacks = new PackInfo[] {
                new PackInfo("Xamarin.Android.Sdk", "8.4.7", WorkloadPackKind.Sdk, Path.Combine("packs", "Xamarin.Android.Sdk", "8.4.7"), "Xamarin.Android.Sdk")
            };
            (_, var command, var installer, _, _, var nugetDownloader) = GetTestInstallers(parseResult, installedWorkloads: mockWorkloadIds, installedPacks: installedPacks);

            command.Execute();

            installer.GarbageCollectionCalled.Should().BeTrue();
            installer.CachePath.Should().Contain(cachePath);
            installer.InstalledPacks.Count.Should().Be(8);
            installer.InstalledPacks.Where(pack => pack.Id.Contains("Android")).Count().Should().Be(8);
            nugetDownloader.DownloadCallParams.Count().Should().Be(0);
        }

        [Fact]
        public void GivenWorkloadUpdateItPrintsDownloadUrls()
        {
            var mockWorkloadIds = new WorkloadId[] { new WorkloadId("xamarin-android") };
            var parseResult = Parser.GetWorkloadsInstance.Parse(new string[] { "dotnet", "workload", "update", "--print-download-link-only" });
            var installedPacks = new PackInfo[] {
                new PackInfo("Xamarin.Android.Sdk", "8.4.7", WorkloadPackKind.Sdk, Path.Combine("packs", "Xamarin.Android.Sdk", "8.4.7"), "Xamarin.Android.Sdk"),
                new PackInfo("Xamarin.Android.Framework", "8.2.0", WorkloadPackKind.Framework, Path.Combine("packs", "Xamarin.Android.Framework", "8.2.0"), "Xamarin.Android.Framework")
            };
            (_, var command, _, _, _, _) = GetTestInstallers(parseResult, installedWorkloads: mockWorkloadIds, installedPacks: installedPacks);

            command.Execute();

            _reporter.Lines.Should().Contain("==allPackageLinksJsonOutputStart==");
            string.Join(" ", _reporter.Lines).Should().Contain("mock-url-xamarin.android.templates", "New pack urls should be included in output");
            string.Join(" ", _reporter.Lines).Should().Contain("mock-url-xamarin.android.framework", "Urls for packs with updated versions should be included in output");
            string.Join(" ", _reporter.Lines).Should().NotContain("mock-url-xamarin.android.sdk", "Urls for packs with the same version should not be included in output");
            string.Join(" ", _reporter.Lines).Should().Contain("mock-manifest-url");
        }

        [Fact]
        public void GivenWorkloadUpdateAcrossFeatureBandsItErrorsWhenManifestsDoNotExist()
        {
            var testDirectory = _testAssetsManager.CreateTestDirectory().Path;
            var dotnetRoot = Path.Combine(testDirectory, "dotnet");
            var updateParseResult = Parser.GetWorkloadsInstance.Parse(new string[] { "dotnet", "workload", "update", "--sdk-version", "7.0.100" });
            
            var exceptionThrown = Assert.Throws<GracefulException>(() => new WorkloadUpdateCommand(updateParseResult, reporter: _reporter, dotnetDir: dotnetRoot));
            exceptionThrown.Message.Should().Contain("No manifests exist");
        }

        [Fact]
        public void GivenWorkloadUpdateAcrossFeatureBandsItErrorsWhenUnableToReadManifest()
        {
            var testDirectory = _testAssetsManager.CreateTestDirectory().Path;
            var dotnetRoot = Path.Combine(testDirectory, "dotnet");
            var updateParseResult = Parser.GetWorkloadsInstance.Parse(new string[] { "dotnet", "workload", "update", "--sdk-version", "7.0.100" });

            // Write manifest of "new" format that we don't recognize
            Directory.CreateDirectory(Path.Combine(dotnetRoot, "sdk-manifests", "7.0.100", "mock.workload"));
            File.WriteAllText(Path.Combine(dotnetRoot, "sdk-manifests", "7.0.100", "mock.workload", "WorkloadManifest.json"), @"{
  ""version"": 1,
  ""workloads"": {
    ""mock.workload"": {
      ""new.item"": ""fake""
    }
  }
}
");

            var exceptionThrown = Assert.Throws<GracefulException>(() => new WorkloadUpdateCommand(updateParseResult, reporter: _reporter, dotnetDir: dotnetRoot));
            exceptionThrown.Message.Should().Contain("not compatible with workload manifests");
        }

        internal (string, WorkloadUpdateCommand, MockPackWorkloadInstaller, IWorkloadResolver, MockWorkloadManifestUpdater, MockNuGetPackageDownloader) GetTestInstallers(
            ParseResult parseResult,
            [CallerMemberName] string testName = "",
            string failingWorkload = null,
<<<<<<< HEAD
            string failingPack = null,
            IEnumerable<(ManifestId, ManifestVersion, ManifestVersion, Dictionary<WorkloadDefinitionId, WorkloadDefinition> Workloads)> manifestUpdates = null,
=======
            IEnumerable<(ManifestId, ManifestVersion, ManifestVersion, Dictionary<WorkloadId, WorkloadDefinition> Workloads)> manifestUpdates = null,
>>>>>>> e0edd952
            IList<WorkloadId> installedWorkloads = null,
            IList<PackInfo> installedPacks = null)
        {
            _reporter.Clear();
            var testDirectory = _testAssetsManager.CreateTestDirectory(testName: testName).Path;
            var dotnetRoot = Path.Combine(testDirectory, "dotnet");
<<<<<<< HEAD
            var installedPacks = new PackInfo[] {
                new PackInfo("Xamarin.Android.Sdk", "8.4.7", WorkloadPackKind.Sdk, Path.Combine(dotnetRoot, "packs", "Xamarin.Android.Sdk", "8.4.7"), "Xamarin.Android.Sdk"),
                new PackInfo("Xamarin.Android.Framework", "8.2.0", WorkloadPackKind.Framework, Path.Combine(dotnetRoot, "packs", "Xamarin.Android.Framework", "8.2.0"), "Xamarin.Android.Framework")
            };
            var installer = includeInstalledPacks ?
                new MockPackWorkloadInstaller(failingWorkload, failingPack, installedWorkloads: installedWorkloads, installedPacks: installedPacks) :
                new MockPackWorkloadInstaller(failingWorkload, failingPack, installedWorkloads: installedWorkloads);
=======
            var installer = installedPacks != null ?
                new MockPackWorkloadInstaller(failingWorkload, installedWorkloads: installedWorkloads, installedPacks: installedPacks) :
                new MockPackWorkloadInstaller(failingWorkload, installedWorkloads: installedWorkloads);
>>>>>>> e0edd952
            var workloadResolver = WorkloadResolver.CreateForTests(new MockManifestProvider(new[] { _manifestPath }), new string[] { dotnetRoot });
            var nugetDownloader = new MockNuGetPackageDownloader(dotnetRoot);
            var manifestUpdater = new MockWorkloadManifestUpdater(manifestUpdates, _manifestPath);
            var installManager = new WorkloadUpdateCommand(
                parseResult,
                reporter: _reporter,
                workloadResolver: workloadResolver,
                workloadInstaller: installer,
                nugetPackageDownloader: nugetDownloader,
                workloadManifestUpdater: manifestUpdater,
                userHome: testDirectory,
                version: "6.0.100");

            return (testDirectory, installManager, installer, workloadResolver, manifestUpdater, nugetDownloader);
        }
    }
}<|MERGE_RESOLUTION|>--- conflicted
+++ resolved
@@ -163,10 +163,7 @@
         public void GivenWorkloadUpdateItUpdatesOutOfDatePacks()
         {
             var mockWorkloadIds = new WorkloadId[] { new WorkloadId("xamarin-android") };
-            var installedPacks = new PackInfo[] {
-                new PackInfo("Xamarin.Android.Sdk", "8.4.7", WorkloadPackKind.Sdk, Path.Combine("packs", "Xamarin.Android.Sdk", "8.4.7"), "Xamarin.Android.Sdk")
-            };
-            (_, var command, var installer, _, _, _) = GetTestInstallers(_parseResult, installedWorkloads: mockWorkloadIds, installedPacks: installedPacks);
+            (_, var command, var installer, _, _, _) = GetTestInstallers(_parseResult, installedWorkloads: mockWorkloadIds);
 
             command.Execute();
 
@@ -180,15 +177,7 @@
         public void GivenWorkloadUpdateItRollsBackOnFailedUpdate()
         {
             var mockWorkloadIds = new WorkloadId[] { new WorkloadId("xamarin-android"), new WorkloadId("xamarin-android-build") };
-<<<<<<< HEAD
             (_, var command, var installer, var workloadResolver, _, _) = GetTestInstallers(_parseResult, installedWorkloads: mockWorkloadIds, failingPack: "Xamarin.Android.Framework");
-=======
-            var installedPacks = new PackInfo[] {
-                new PackInfo("mock", "1.0.0", WorkloadPackKind.Sdk, string.Empty, "mock")
-            };
-            (_, var command, var installer, var workloadResolver, _, _) = GetTestInstallers(_parseResult, installedWorkloads: mockWorkloadIds,
-                failingWorkload: "xamarin-android-build", installedPacks: installedPacks);
->>>>>>> e0edd952
 
             var exceptionThrown = Assert.Throws<GracefulException>(() => command.Execute());
             exceptionThrown.Message.Should().Contain("Failing pack: Xamarin.Android.Framework");
@@ -207,11 +196,7 @@
             var mockWorkloadIds = new WorkloadId[] { new WorkloadId("xamarin-android") };
             var cachePath = Path.Combine(_testAssetsManager.CreateTestDirectory(identifier: "cachePath").Path, "mockCachePath");
             var parseResult = Parser.GetWorkloadsInstance.Parse(new string[] { "dotnet", "workload", "update", "--download-to-cache", cachePath });
-            var installedPacks = new PackInfo[] {
-                new PackInfo("Xamarin.Android.Sdk", "8.4.7", WorkloadPackKind.Sdk, Path.Combine("packs", "Xamarin.Android.Sdk", "8.4.7"), "Xamarin.Android.Sdk"),
-                new PackInfo("Xamarin.Android.Framework", "8.2.0", WorkloadPackKind.Framework, Path.Combine("packs", "Xamarin.Android.Framework", "8.2.0"), "Xamarin.Android.Framework")
-            };
-            (_, var command, var installer, _, var manifestUpdater, _) = GetTestInstallers(parseResult, installedWorkloads: mockWorkloadIds, installedPacks: installedPacks);
+            (_, var command, var installer, _, var manifestUpdater, _) = GetTestInstallers(parseResult, installedWorkloads: mockWorkloadIds, includeInstalledPacks: true);
 
             command.Execute();
 
@@ -230,10 +215,7 @@
             var mockWorkloadIds = new WorkloadId[] { new WorkloadId("xamarin-android") };
             var cachePath = "mockCachePath";
             var parseResult = Parser.GetWorkloadsInstance.Parse(new string[] { "dotnet", "workload", "update", "--from-cache", cachePath });
-            var installedPacks = new PackInfo[] {
-                new PackInfo("Xamarin.Android.Sdk", "8.4.7", WorkloadPackKind.Sdk, Path.Combine("packs", "Xamarin.Android.Sdk", "8.4.7"), "Xamarin.Android.Sdk")
-            };
-            (_, var command, var installer, _, _, var nugetDownloader) = GetTestInstallers(parseResult, installedWorkloads: mockWorkloadIds, installedPacks: installedPacks);
+            (_, var command, var installer, _, _, var nugetDownloader) = GetTestInstallers(parseResult, installedWorkloads: mockWorkloadIds);
 
             command.Execute();
 
@@ -249,11 +231,7 @@
         {
             var mockWorkloadIds = new WorkloadId[] { new WorkloadId("xamarin-android") };
             var parseResult = Parser.GetWorkloadsInstance.Parse(new string[] { "dotnet", "workload", "update", "--print-download-link-only" });
-            var installedPacks = new PackInfo[] {
-                new PackInfo("Xamarin.Android.Sdk", "8.4.7", WorkloadPackKind.Sdk, Path.Combine("packs", "Xamarin.Android.Sdk", "8.4.7"), "Xamarin.Android.Sdk"),
-                new PackInfo("Xamarin.Android.Framework", "8.2.0", WorkloadPackKind.Framework, Path.Combine("packs", "Xamarin.Android.Framework", "8.2.0"), "Xamarin.Android.Framework")
-            };
-            (_, var command, _, _, _, _) = GetTestInstallers(parseResult, installedWorkloads: mockWorkloadIds, installedPacks: installedPacks);
+            (_, var command, _, _, _, _) = GetTestInstallers(parseResult, installedWorkloads: mockWorkloadIds, includeInstalledPacks: true);
 
             command.Execute();
 
@@ -302,19 +280,14 @@
             ParseResult parseResult,
             [CallerMemberName] string testName = "",
             string failingWorkload = null,
-<<<<<<< HEAD
             string failingPack = null,
-            IEnumerable<(ManifestId, ManifestVersion, ManifestVersion, Dictionary<WorkloadDefinitionId, WorkloadDefinition> Workloads)> manifestUpdates = null,
-=======
             IEnumerable<(ManifestId, ManifestVersion, ManifestVersion, Dictionary<WorkloadId, WorkloadDefinition> Workloads)> manifestUpdates = null,
->>>>>>> e0edd952
             IList<WorkloadId> installedWorkloads = null,
-            IList<PackInfo> installedPacks = null)
+            bool includeInstalledPacks = false)
         {
             _reporter.Clear();
             var testDirectory = _testAssetsManager.CreateTestDirectory(testName: testName).Path;
             var dotnetRoot = Path.Combine(testDirectory, "dotnet");
-<<<<<<< HEAD
             var installedPacks = new PackInfo[] {
                 new PackInfo("Xamarin.Android.Sdk", "8.4.7", WorkloadPackKind.Sdk, Path.Combine(dotnetRoot, "packs", "Xamarin.Android.Sdk", "8.4.7"), "Xamarin.Android.Sdk"),
                 new PackInfo("Xamarin.Android.Framework", "8.2.0", WorkloadPackKind.Framework, Path.Combine(dotnetRoot, "packs", "Xamarin.Android.Framework", "8.2.0"), "Xamarin.Android.Framework")
@@ -322,11 +295,6 @@
             var installer = includeInstalledPacks ?
                 new MockPackWorkloadInstaller(failingWorkload, failingPack, installedWorkloads: installedWorkloads, installedPacks: installedPacks) :
                 new MockPackWorkloadInstaller(failingWorkload, failingPack, installedWorkloads: installedWorkloads);
-=======
-            var installer = installedPacks != null ?
-                new MockPackWorkloadInstaller(failingWorkload, installedWorkloads: installedWorkloads, installedPacks: installedPacks) :
-                new MockPackWorkloadInstaller(failingWorkload, installedWorkloads: installedWorkloads);
->>>>>>> e0edd952
             var workloadResolver = WorkloadResolver.CreateForTests(new MockManifestProvider(new[] { _manifestPath }), new string[] { dotnetRoot });
             var nugetDownloader = new MockNuGetPackageDownloader(dotnetRoot);
             var manifestUpdater = new MockWorkloadManifestUpdater(manifestUpdates, _manifestPath);
