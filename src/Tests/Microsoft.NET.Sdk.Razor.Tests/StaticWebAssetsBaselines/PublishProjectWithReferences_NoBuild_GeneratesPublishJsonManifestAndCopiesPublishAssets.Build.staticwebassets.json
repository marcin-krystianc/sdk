--- conflicted
+++ resolved
@@ -1,10 +1,6 @@
 {
   "Version": 1,
-<<<<<<< HEAD
-  "Hash": "pze65Nxwsk8Q9FfYHqxv5YF\u002Bco1u7/h93dodGeasopg=",
-=======
   "Hash": "zs\u002B3vU3keJb\u002B7cNLQeJRT3tf2xpAMPWU26bmTZJCRa4=",
->>>>>>> 39834603
   "Source": "AppWithPackageAndP2PReference",
   "BasePath": "_content/AppWithPackageAndP2PReference",
   "Mode": "Default",
@@ -18,11 +14,7 @@
       "PublishTarget": "",
       "AdditionalPublishProperties": ";",
       "AdditionalPublishPropertiesToRemove": ";WebPublishProfileFile",
-<<<<<<< HEAD
-      "Hash": "mXEJubVtNY8EL5e8tHag8cayOwSUoys0ztO597YXNoc="
-=======
       "Hash": "OYOFqPPrYMPpKJcFjpcPYysZFUz2nk9k035bwD/xfo4="
->>>>>>> 39834603
     },
     {
       "Identity": "${ProjectRoot}\\AnotherClassLib\\obj\\Debug\\net6.0\\StaticWebAssets.publish.json",
