--- conflicted
+++ resolved
@@ -58,13 +58,8 @@
         <note />
       </trans-unit>
       <trans-unit id="ConfigurationOptionDescription">
-<<<<<<< HEAD
         <source>The configuration to use for building the package. The default is 'Debug'. Use the `PackRelease` property to make 'Release' the default for this command.</source>
-        <target state="needs-review-translation">패키지 빌드에 사용할 구성입니다. 대부분의 프로젝트에서 기본값은 'Debug'입니다.</target>
-=======
-        <source>The configuration to use for building the package. The default for most projects is 'Debug'.</source>
         <target state="new">The configuration to use for building the package. The default for most projects is 'Debug'.</target>
->>>>>>> 091beeec
         <note />
       </trans-unit>
     </body>
