--- conflicted
+++ resolved
@@ -29,34 +29,16 @@
 To collect a crash dump from a native application running on .NET 5.0 or later, the usage of Procdump can be forced by setting the VSTEST_DUMP_FORCEPROCDUMP environment variable to 1.
 
 Implies --blame.</source>
-<<<<<<< HEAD
-        <target state="translated">Testleri blame modunda çalıştırır ve test ana bilgisayarı beklenmedik şekilde çıktığında kilitlenme bilgi dökümlerini toplar. Bu seçenek kullanılan .NET sürümüne, hata türüne ve işletim sistemine bağlıdır.
-  
-Yönetilen koddaki özel durumlar için .NET 5.0 ve sonraki sürümler üzerinde otomatik olarak bir döküm toplanır. Testhost veya .NET 5.0 üzerinde çalışan ve kilitlenen herhangi bir alt işlem için döküm oluşturur. Yerel koddaki kilitlenmeler döküm oluşturmaz. Bu seçenek Windows, macOS ve Linux'ta çalışır.
-
-Yerel kodda bulunan veya .NET Framework ya da .NET Core 3.1 ve önceki sürümler hedeflendiğinde kilitlenme dökümleri, yalnızca Procdump kullanılarak Windows'ta toplanabilir. Procdump.exe ve procdump64.exe içeren dizin PATH veya PROCDUMP_PATH değişkende olmalıdır.
-
-Araçlar buradan indirilebilir: https://docs.microsoft.com/sysinternals/downloads/procdump
-  
-.NET 5.0 veya sonraki bir sürümde çalışan yerel bir uygulamadaki kilitlenme bilgi dökümlerini toplamak için Procdump kullanılması, VSTEST_DUMP_FORCEPROCDUMP ortam değişkeni 1 olarak ayarlanarak zorlanabilir.
-
---blame gerektirir.</target>
-=======
         <target state="needs-review-translation">Testleri blame modunda çalıştırır ve test ana bilgisayarları beklenmedik şekilde çıkış yaptığında kilitlenme bilgi dökümünün toplanmasını sağlar. 
 Bu seçenek şu anda yalnızca Windows'da desteklenmektedir ve procdump.exe ile procdump64.exe dosyalarının PATH içinde mevcut olmasını gerektirir. 
 Alternatif olarak, PROCDUMP_PATH ortam değişkeninin ayarlanması ve procdump.exe ile procdump64.exe dosyalarını içeren bir dizine işaret etmesi gerekir. 
 Araçları https://docs.microsoft.com/sysinternals/downloads/procdump adresinden indirebilirsiniz 
 --blame anlamına gelir.</target>
->>>>>>> 863df041
         <note />
       </trans-unit>
       <trans-unit id="CmdBlameCrashDumpTypeDescription">
         <source>The type of crash dump to be collected. Supported values are full (default) and mini. Implies --blame-crash.</source>
-<<<<<<< HEAD
-        <target state="translated">Toplanacak kilitlenme bilgi dökümü türü. Desteklenen değerler: full (varsayılan) ve mini. --blame-crash gerektirir.</target>
-=======
         <target state="needs-review-translation">Toplanacak kilitlenme bilgi dökümünün türü. --blame-crash anlamına gelir.</target>
->>>>>>> 863df041
         <note />
       </trans-unit>
       <trans-unit id="CmdBlameHangDescription">
@@ -66,11 +48,7 @@
       </trans-unit>
       <trans-unit id="CmdBlameHangDumpTypeDescription">
         <source>The type of crash dump to be collected. The supported values are full (default), mini, and none. When 'none' is used then test host is terminated on timeout, but no dump is collected. Implies --blame-hang.</source>
-<<<<<<< HEAD
-        <target state="translated">Toplanacak kilitlenme bilgi dökümünün türü. Desteklenen değerler: full (varsayılan), mini ve none. None kullanıldığında test ana bilgisayarı sonlandırılır ancak bilgi dökümü toplanmaz. --blame-hang gerektirir.</target>
-=======
         <target state="needs-review-translation">Toplanacak kilitlenme bilgi dökümünün türü. None kullanıldığında test ana bilgisayarı sonlandırılır ancak bilgi dökümü toplanmaz. --blame-hang anlamına gelir.</target>
->>>>>>> 863df041
         <note />
       </trans-unit>
       <trans-unit id="CmdBlameHangTimeoutDescription">
@@ -78,18 +56,11 @@
 The timeout value is specified in the following format: 1.5h / 90m / 5400s / 5400000ms. When no unit is used (e.g. 5400000), the value is assumed to be in milliseconds.
 When used together with data driven tests, the timeout behavior depends on the test adapter used. For xUnit, NUnit and MSTest 2.2.4+ the timeout is renewed after every test case,
 For MSTest before 2.2.4, the timeout is used for all testcases.</source>
-<<<<<<< HEAD
-        <target state="translated">Yanıt vermemeye başlama bilgi dökümü tetiklendikten ve test ana bilgisayarı işlemi sonlandırıldıktan sonraki test başına zaman aşımı süresi. Varsayılan değer: 1h. 
-Zaman aşımı değeri şu biçimde belirtilir: 1.1h / 5h / 90m / 5400s. Birim kullanılmadığında (ör. 5400000) değerin milisaniye cinsinden olduğu kabul edilir.
-Zaman aşımı davranışı veri tabanlı testlerle birlikte kullanıldığında, kullanılan test bağdaştırıcısına göre farklılık gösterir. xUnit, NUnit ve MSTest 2.2.4+ için zaman aşımı süresi her test çalışmasından sonra yenilenir.
-2.2.4’ten önceki MSTest sürümleri için zaman aşımı süresi tüm test çalışmalarına yönelik olarak kullanılır.</target>
-=======
         <target state="needs-review-translation">Yanıt vermemeye başlama bilgi dökümü tetiklendikten ve test ana bilgisayarı işlemi sonlandırıldıktan sonraki test başına zaman aşımı süresi. 
 Zaman aşımı değeri şu biçimde belirtilir: 1.5h / 90m / 5400s / 5400000ms. Birim kullanılmadığında (ör. 5400000) değerin milisaniye cinsinden olduğu kabul edilir.
 Zaman aşımı davranışı veri tabanlı testlerle birlikte kullanıldığında, kullanılan test bağdaştırıcısına göre farklılık gösterir. xUnit and NUnit için zaman aşımı süresi her test çalışmasından sonra yenilenir.
 MSTest için zaman aşımı süresi tüm test çalışmalarına yönelik olarak kullanılır.
 Bu seçenek, şu anda yalnızca netcoreapp2.1 ve üzeri bir sürüme sahip Windows ile netcoreapp3.1 ve üzeri bir sürüme sahip Linux'ta desteklenmektedir. OSX ve UWP desteklenmez.</target>
->>>>>>> 863df041
         <note />
       </trans-unit>
       <trans-unit id="CmdEnvironmentVariableDescription">
@@ -293,16 +264,9 @@
   Timeout the test run when a test takes more than 20 minutes and collect hang dump. 
   dotnet test --blame-hang-timeout 20min
 </source>
-<<<<<<< HEAD
-        <target state="translated">Testleri blame modunda çalıştırır. Bu seçenek, test ana bilgisayarının kilitlenmesine veya yanıt vermemeye başlamasına neden olan sorunlu testleri yalıtmak için yararlıdır, ancak varsayılan olarak bellek dökümü oluşturmaz. 
-
-=======
         <target state="needs-review-translation">Testleri blame modunda çalıştırır. Bu seçenek, test ana bilgisayarının kilitlenmesine veya yanıt vermemeye başlamasına neden olan sorunlu testleri yalıtmak için yararlıdır. 
->>>>>>> 863df041
 Kilitlenme algılandığında, TestResults/guid/guid_Sequence.xml içinde kilitlenmeden önce çalıştırılan testlerin sırasını yakalayan bir sıra dosyası oluşturur.
-
 Ek ayarlara bağlı olarak, yanıt vermemeye başlama veya kilitlenme bilgi dökümü de toplanabilir.
-
 Örnek: 
   Test 1 saatlik varsayılan zaman aşımı süresinden uzun sürdüğünde test çalıştırmasını zaman aşımına uğratın ve test ana bilgisayarı beklenmedik bir şekilde çıkış yaptığında kilitlenme dökümünü toplayın.
  (Kilitlenme bilgi dökümleri için ek kurulum gerekir, aşağıya bakın.)
