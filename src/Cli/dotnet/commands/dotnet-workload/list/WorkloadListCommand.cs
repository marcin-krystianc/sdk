--- conflicted
+++ resolved
@@ -13,11 +13,8 @@
 using Microsoft.DotNet.Workloads.Workload.Install;
 using Microsoft.DotNet.Workloads.Workload.Install.InstallRecord;
 using Microsoft.NET.Sdk.WorkloadManifestReader;
-<<<<<<< HEAD
 using NuGet.Common;
-=======
 using Product = Microsoft.DotNet.Cli.Utils.Product;
->>>>>>> 960f334b
 
 namespace Microsoft.DotNet.Workloads.Workload.List
 {
@@ -25,12 +22,6 @@
     {
         private readonly bool _includePreviews;
         private readonly bool _machineReadableOption;
-<<<<<<< HEAD
-        private readonly IReporter _reporter;
-=======
-        private readonly string _targetSdkVersion;
-        private readonly string _userProfileDir;
->>>>>>> 960f334b
         private readonly IWorkloadManifestUpdater _workloadManifestUpdater;
         private readonly IWorkloadListHelper _workloadListHelper;
 
@@ -47,13 +38,10 @@
             IWorkloadResolver workloadResolver = null
         ) : base(result, CommonOptions.HiddenVerbosityOption, reporter, tempDirPath, nugetPackageDownloader)
         {
-<<<<<<< HEAD
-            _reporter = reporter ?? Reporter.Output;
-
             _workloadListHelper = new WorkloadListHelper(
                 result,
                 VerifySignatures,
-                _reporter,
+                Reporter,
                 workloadRecordRepo,
                 currentSdkVersion,
                 dotnetDir,
@@ -77,37 +65,9 @@
                 new FirstPartyNuGetPackageSigningVerifier(tempPackagesDir, nullLogger),
                 verboseLogger: nullLogger,
                 restoreActionConfig: _parseResult.ToRestoreActionConfig());
-
-            _workloadManifestUpdater = workloadManifestUpdater ?? new WorkloadManifestUpdater(_reporter,
-                _workloadListHelper.WorkloadResolver, nugetPackageDownloader, userProfileDir1, tempDirPath, _workloadListHelper.WorkloadRecordRepo);
-=======
-            _machineReadableOption = result.GetValueForOption(WorkloadListCommandParser.MachineReadableOption);
-
-            _dotnetPath = dotnetDir ?? Path.GetDirectoryName(Environment.ProcessPath);
-            ReleaseVersion currentSdkReleaseVersion = new(currentSdkVersion ?? Product.Version);
-            _currentSdkFeatureBand = new SdkFeatureBand(currentSdkReleaseVersion);
-
-            _includePreviews = result.GetValueForOption(WorkloadListCommandParser.IncludePreviewsOption);
-
-            _targetSdkVersion = result.GetValueForOption(WorkloadListCommandParser.VersionOption);
-            _userProfileDir = userProfileDir ?? CliFolderPathCalculator.DotnetUserProfileFolderPath;
-            var workloadManifestProvider =
-                new SdkDirectoryWorkloadManifestProvider(_dotnetPath,
-                    string.IsNullOrWhiteSpace(_targetSdkVersion)
-                        ? currentSdkReleaseVersion.ToString()
-                        : _targetSdkVersion,
-                    _userProfileDir);
-
-            _workloadResolver = workloadResolver ?? WorkloadResolver.Create(workloadManifestProvider, _dotnetPath, currentSdkReleaseVersion.ToString(), _userProfileDir);
-
-            _workloadRecordRepo = workloadRecordRepo ??
-                WorkloadInstallerFactory.GetWorkloadInstaller(reporter, _currentSdkFeatureBand, _workloadResolver, Verbosity, _userProfileDir,
-                VerifySignatures,
-                elevationRequired: false).GetWorkloadInstallationRecordRepository();
-
+				
             _workloadManifestUpdater = workloadManifestUpdater ?? new WorkloadManifestUpdater(Reporter,
-                _workloadResolver, PackageDownloader, _userProfileDir, TempDirectoryPath, _workloadRecordRepo);
->>>>>>> 960f334b
+                _workloadListHelper.WorkloadResolver, PackageDownloader, userProfileDir1, TempDirectoryPath, _workloadListHelper.WorkloadRecordRepo);
         }
 
         public override int Execute()
@@ -131,18 +91,7 @@
             else
             {
                 InstalledWorkloadsCollection installedWorkloads = _workloadListHelper.AddInstalledVsWorkloads(installedList);
-
-
-<<<<<<< HEAD
-                _reporter.WriteLine();
-=======
-                if (OperatingSystem.IsWindows())
-                {
-                    VisualStudioWorkloads.GetInstalledWorkloads(_workloadResolver, _currentSdkFeatureBand, installedWorkloads);
-                }
-
                 Reporter.WriteLine();
->>>>>>> 960f334b
 
                 PrintableTable<KeyValuePair<string, string>> table = new();
                 table.AddColumn(LocalizableStrings.WorkloadIdColumn, workload => workload.Key);
