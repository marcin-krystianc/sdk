﻿<?xml version="1.0" encoding="utf-8"?>
<xliff xmlns="urn:oasis:names:tc:xliff:document:1.2" xmlns:xsi="http://www.w3.org/2001/XMLSchema-instance" version="1.2" xsi:schemaLocation="urn:oasis:names:tc:xliff:document:1.2 xliff-core-1.2-transitional.xsd">
  <file datatype="xml" source-language="en" target-language="ko" original="../LocalizableStrings.resx">
    <body>
      <trans-unit id="CommandDescription">
        <source>List workloads available.</source>
        <target state="translated">사용 가능한 워크로드를 나열합니다.</target>
        <note />
      </trans-unit>
      <trans-unit id="WorkloadIdColumn">
        <source>Installed Workload Ids</source>
        <target state="translated">설치된 워크로드 ID</target>
        <note />
      </trans-unit>
      <trans-unit id="WorkloadListFooter">
        <source>Use `dotnet workload search` to find additional workloads to install.</source>
        <target state="translated">'dotnet 워크로드 검색'을 사용하여 설치할 추가 워크로드를 찾습니다.</target>
        <note />
      </trans-unit>
      <trans-unit id="WorkloadSourceColumn">
        <source>Installation Source</source>
<<<<<<< HEAD
        <target state="new">Installation Source</target>
=======
        <target state="translated">설치 원본</target>
>>>>>>> af88d8be
        <note />
      </trans-unit>
      <trans-unit id="WorkloadUpdatesAvailable">
        <source>Updates are avaliable for the following workload(s): {0}. Run `dotnet workload update` to get the latest.</source>
        <target state="translated">다음 워크로드({0})에 대한 업데이트를 사용할 수 있습니다. `dotnet 워크로드 업데이트`를 실행하여 최신 버전을 받으세요.</target>
        <note />
      </trans-unit>
    </body>
  </file>
</xliff><|MERGE_RESOLUTION|>--- conflicted
+++ resolved
@@ -19,11 +19,7 @@
       </trans-unit>
       <trans-unit id="WorkloadSourceColumn">
         <source>Installation Source</source>
-<<<<<<< HEAD
-        <target state="new">Installation Source</target>
-=======
         <target state="translated">설치 원본</target>
->>>>>>> af88d8be
         <note />
       </trans-unit>
       <trans-unit id="WorkloadUpdatesAvailable">
