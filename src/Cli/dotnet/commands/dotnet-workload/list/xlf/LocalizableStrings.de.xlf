--- conflicted
+++ resolved
@@ -7,38 +7,14 @@
         <target state="translated">Hiermit werden die verfügbaren Workloads aufgelistet.</target>
         <note />
       </trans-unit>
-<<<<<<< HEAD
-=======
-      <trans-unit id="WorkloadIdColumn">
-        <source>Installed Workload Ids</source>
-        <target state="new">Installed Workload Ids</target>
-        <note />
-      </trans-unit>
->>>>>>> 459f5062
       <trans-unit id="WorkloadListFooter">
         <source>Use `dotnet workload search` to find additional workloads to install.</source>
         <target state="translated">Verwenden Sie „dotnet workload search“, um zusätzliche zu installierende Workloads zu finden.</target>
         <note />
       </trans-unit>
-<<<<<<< HEAD
       <trans-unit id="WorkloadUpdatesAvailable">
         <source>Updates are available for the following workload(s): {0}. Run `dotnet workload update` to get the latest.</source>
-        <target state="new">Updates are available for the following workload(s): {0}. Run `dotnet workload update` to get the latest.</target>
-=======
-      <trans-unit id="WorkloadManfiestVersionColumn">
-        <source>Manifest Version</source>
-        <target state="new">Manifest Version</target>
-        <note />
-      </trans-unit>
-      <trans-unit id="WorkloadSourceColumn">
-        <source>Installation Source</source>
-        <target state="new">Installation Source</target>
-        <note />
-      </trans-unit>
-      <trans-unit id="WorkloadUpdatesAvailable">
-        <source>Updates are avaliable for the following workload(s): {0}. Run `dotnet workload update` to get the latest.</source>
         <target state="needs-review-translation">Updates sind für die folgenden Workloads verfügbar: {0}. Führen Sie „dotnet workload update“ aus, um die neueste Updates zu erhalten.</target>
->>>>>>> 459f5062
         <note />
       </trans-unit>
     </body>
