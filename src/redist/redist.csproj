--- conflicted
+++ resolved
@@ -14,16 +14,6 @@
   </PropertyGroup>
 
   <ItemGroup>
-<<<<<<< HEAD
-    <PackageReference Include="Microsoft.NETCore.App" Version="$(CLI_SharedFrameworkVersion)" />
-=======
-    <PackageReference Include="Microsoft.NETCore.App" Version="$(MicrosoftNETCoreAppPackageVersion)" />
-    <PackageReference Include="Microsoft.Build.Runtime" Version="$(MicrosoftBuildRuntimePackageVersion)" />
-    <PackageReference Include="NuGet.Build.Tasks" Version="$(NuGetBuildTasksPackageVersion)" />
-    <PackageReference Include="Microsoft.TestPlatform.CLI" Version="$(MicrosoftTestPlatformCLIPackageVersion)" />
-    <PackageReference Include="Microsoft.TestPlatform.Build" Version="$(MicrosoftTestPlatformBuildPackageVersion)" />
-    <PackageReference Include="NuGet.ProjectModel" Version="$(NuGetProjectModelPackageVersion)" />
->>>>>>> f4a07755
     <!-- The project json migration commands depend on an older version of Roslyn.
          Lift the version here to match what tool_roslyn depends on (otherwise an older version will
          be added to the TPA when we crossgen and we won't be able to crossgen tool_roslyn -->
@@ -105,88 +95,6 @@
     </MSBuild>
   </Target>
 
-<<<<<<< HEAD
-=======
-  <Target Name="PublishTemplates"
-          AfterTargets="Publish">
-    <ItemGroup>
-      <TemplatesToBundle Include="$(RepoRoot)/build/BundledTemplates.proj">
-        <Properties>
-          TemplateLayoutDirectory=$(SdkOutputDirectory)/Templates;
-          TemplatePackageName=%(BundledTemplate.Identity);
-          TemplatePackageVersion=%(BundledTemplate.Version);
-          PreviousStageDirectory=$(PreviousStageDirectory)
-        </Properties>
-      </TemplatesToBundle>
-    </ItemGroup>
-
-    <MSBuild
-      BuildInParallel="False"
-      Projects="@(TemplatesToBundle)">
-    </MSBuild>
-  </Target>
-
-  <Target Name="PublishLzmaArchive"
-          Condition="'$(CLIBUILD_SKIP_LZMA)' != 'true'"
-          DependsOnTargets="GetNuGetPackagesArchive"
-          AfterTargets="Publish">
-  </Target>
-
-  <Target Name="CrossgenPublishDir"
-          Condition=" '$(DISABLE_CROSSGEN)' == '' "
-          AfterTargets="GenerateCliRuntimeConfigurationFiles">
-    <ItemGroup>
-      <!-- Removing Full CLR built TestHost assemblies from getting Crossgen as it is throwing error -->
-      <SdkFiles Include="$(PublishDir)/**/*" Exclude="$(PublishDir)/TestHost*/**/*;$(PublishDir)/Sdks/**/*" />
-
-      <!-- Don't try to CrossGen .NET Framework support assemblies for .NET Standard -->
-      <SdkFiles Remove="$(PublishDir)/Microsoft\Microsoft.NET.Build.Extensions\net*\**\*" />
-
-      <!-- Don't try to CrossGen tasks and supporting DLLs compiled for .NET Framework -->
-      <SdkFiles Remove="$(PublishDir)/Microsoft\Microsoft.NET.Build.Extensions\tools\net*\**\*" />
-
-      <!-- Don't crossgen satellite assemblies -->
-      <SdkFiles Remove="$(PublishDir)/**/*.resources.dll" />
-
-      <DiasymReaderPath Include="$(SharedFrameworkNameVersionPath)/Microsoft.DiaSymReader.Native.*.dll" />
-    </ItemGroup>
-
-    <AddMetadataIsPE Items="@(SdkFiles)">
-      <Output TaskParameter="ResultItems" ItemName="SdkFilesWithPEMarker" />
-    </AddMetadataIsPE>
-
-    <ItemGroup>
-      <CrossgenTargets Include="%(SdkFilesWithPEMarker.FullPath)" Condition=" '%(SdkFilesWithPEMarker.IsPE)' == 'True' " />
-    </ItemGroup>
-
-    <RemoveDuplicates Inputs="@(SdkFiles->'%(RootDir)%(Directory)')">
-      <Output TaskParameter="Filtered" ItemName="PublishDirSubDirectories" />
-    </RemoveDuplicates>
-
-    <!-- Ensure crossgen tool is executable.  See https://github.com/NuGet/Home/issues/4424 -->
-    <Chmod Condition=" '$(OSName)' != 'win' "
-           Glob="$(CrossgenPath)"
-           Mode="u+x" />
-
-    <!-- Crossgen does not support generating symbols on Mac  -->
-    <PropertyGroup Condition="'$(CreateCrossgenSymbols)' == ''">
-      <CreateCrossgenSymbols>true</CreateCrossgenSymbols>
-      <CreateCrossgenSymbols Condition="'$(OSName)' == 'osx'">false</CreateCrossgenSymbols>
-   </PropertyGroup>
-
-    <Crossgen SourceAssembly="%(CrossgenTargets.FullPath)"
-              DestinationPath="%(CrossgenTargets.FullPath)"
-              JITPath="$(LibCLRJitPath)"
-              CrossgenPath="$(CrossgenPath)"
-              ReadyToRun="True"
-              CreateSymbols="$(CreateCrossgenSymbols)"
-              DiasymReaderPath="@(DiasymReaderPath)"
-              PlatformAssemblyPaths="@(PlatformAssemblies);
-                                     @(PublishDirSubDirectories);
-                                     $(SharedFrameworkNameVersionPath)" />
-  </Target>
-
->>>>>>> f4a07755
   <Target Name="ChmodPublishDir"
           AfterTargets="PublishMSBuildExtensions"
           Condition=" '$(OS)' != 'Windows_NT' ">
@@ -195,24 +103,9 @@
     <Exec Command="find $(PublishDir) -type f -exec chmod 644 {} \;" />
   </Target>
 
-<<<<<<< HEAD
-  <Target Name="CreateSymbolsDirectory"
-          AfterTargets="PublishMSBuildExtensions">
-    <ItemGroup>
-      <_AllSdkFiles Include="$(PublishDir)/**/*" />
-    </ItemGroup>
-
-    <Copy SourceFiles="@(_AllSdkFiles)"
-        DestinationFiles="@(_AllSdkFiles->'$(SymbolsDirectory)/sdk/%(RecursiveDir)%(Filename)%(Extension)')" />
-  </Target>
-
-  <Target Name="RemovePdbsFromPublishDir"
-          AfterTargets="CreateSymbolsDirectory">
-=======
   <Target Name="SeparateSymbolsFromPublishDir"
-          AfterTargets="CrossgenPublishDir"
+          AfterTargets="PublishMSBuildExtensions"
           Condition="'$(SeparateSymbolsArchive)' != 'false'">
->>>>>>> f4a07755
     <ItemGroup>
       <PdbsToMove Include="$(PublishDir)/**/*.pdb" />
       <PdbsToMove Include="$(PublishDir)/**/*.ni.*.map" />
@@ -221,39 +114,4 @@
     <Move SourceFiles="@(PdbsToMove)" 
           DestinationFiles="@(PdbsToMove->'$(SymbolsDirectory)/sdk/$(SdkVersion)/%(RecursiveDir)%(Filename)%(Extension)')" />
   </Target>
-<<<<<<< HEAD
-=======
-
-  <Target Name="PublishStage2WithBackwardsCompatibleRuntimes"
-          AfterTargets="PublishLzmaArchive;">
-    <ItemGroup>
-      <BackwardsCompatibleSharedFrameworks Remove="*" />
-      <BackwardsCompatibleSharedFrameworks Include="$(BackwardsCompatibleSharedFrameworksPublishDirectory)/**/*" />
-
-      <Stage2Cli Remove="*" />
-      <Stage2Cli Include="$(OutputDirectory)/**/*" />
-    </ItemGroup>
-
-    <Copy SourceFiles="@(BackwardsCompatibleSharedFrameworks)"
-          DestinationFiles="@(BackwardsCompatibleSharedFrameworks->'$(Stage2WithBackwardsCompatibleRuntimesOutputDirectory)/%(RecursiveDir)%(Filename)%(Extension)')" />
-
-    <Copy SourceFiles="@(Stage2Cli)"
-          DestinationFiles="@(Stage2Cli->'$(Stage2WithBackwardsCompatibleRuntimesOutputDirectory)/%(RecursiveDir)%(Filename)%(Extension)')" />
-  </Target>
-
-  <Target Name="RetargetVSTestConsole"
-          BeforeTargets="PublishStage2WithBackwardsCompatibleRuntimes"
-          AfterTargets="Publish">
-    <PropertyGroup>
-      <VSTestRuntimeConfigPath>$(PublishDir)/vstest.console.runtimeconfig.json</VSTestRuntimeConfigPath>
-      <ReplacementPattern>"version": ".*"</ReplacementPattern>
-      <ReplacementString>"version": "$(MicrosoftNETCoreAppPackageVersion)"</ReplacementString>
-    </PropertyGroup>
-    <ReplaceFileContents
-      InputFile="$(VSTestRuntimeConfigPath)"
-      DestinationFile="$(VSTestRuntimeConfigPath)"
-      ReplacementPatterns="$(ReplacementPattern)"
-      ReplacementStrings="$(ReplacementString)" />
-  </Target>
->>>>>>> f4a07755
 </Project>