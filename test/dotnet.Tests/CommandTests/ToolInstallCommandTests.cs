// Copyright (c) .NET Foundation and contributors. All rights reserved.
// Licensed under the MIT license. See LICENSE file in the project root for full license information.

using System;
using System.Collections.Generic;
using System.IO;
using System.Linq;
using FluentAssertions;
using Microsoft.DotNet.Cli;
using Microsoft.DotNet.Cli.CommandLine;
using Microsoft.DotNet.Cli.Utils;
using Microsoft.DotNet.Tools;
using Microsoft.DotNet.ToolPackage;
using Microsoft.DotNet.Tools.Tool.Install;
using Microsoft.DotNet.Tools.Tests.ComponentMocks;
using Microsoft.DotNet.Tools.Test.Utilities;
using Microsoft.DotNet.ShellShim;
using Microsoft.Extensions.DependencyModel.Tests;
using Microsoft.Extensions.EnvironmentAbstractions;
using Newtonsoft.Json;
using Xunit;
using Parser = Microsoft.DotNet.Cli.Parser;
using System.Runtime.InteropServices;
using LocalizableStrings = Microsoft.DotNet.Tools.Tool.Install.LocalizableStrings;

namespace Microsoft.DotNet.Tests.Commands
{
    public class ToolInstallCommandTests
    {
        private readonly IFileSystem _fileSystem;
        private readonly IToolPackageStore _toolPackageStore;
        private readonly IToolPackageStoreQuery _toolPackageStoreQuery;
        private readonly CreateShellShimRepository _createShellShimRepository;
        private readonly CreateToolPackageStoresAndInstaller _createToolPackageStoreAndInstaller;
        private readonly EnvironmentPathInstructionMock _environmentPathInstructionMock;
        private readonly AppliedOption _appliedCommand;
        private readonly ParseResult _parseResult;
        private readonly BufferedReporter _reporter;
        private readonly string _temporaryDirectory;
        private readonly string _pathToPlaceShim;
        private readonly string _pathToPlacePackages;
        private const string PackageId = "global.tool.console.demo";
        private const string PackageVersion = "1.0.4";

        public ToolInstallCommandTests()
        {
            _reporter = new BufferedReporter();
            _fileSystem = new FileSystemMockBuilder().UseCurrentSystemTemporaryDirectory().Build();
            _temporaryDirectory =  _fileSystem.Directory.CreateTemporaryDirectory().DirectoryPath;
            _pathToPlaceShim = Path.Combine(_temporaryDirectory, "pathToPlace");
            _fileSystem.Directory.CreateDirectory(_pathToPlaceShim);
            _pathToPlacePackages = _pathToPlaceShim + "Packages";
            var toolPackageStoreMock = new ToolPackageStoreMock(new DirectoryPath(_pathToPlacePackages), _fileSystem);
            _toolPackageStore = toolPackageStoreMock;
            _toolPackageStoreQuery = toolPackageStoreMock;
            _createShellShimRepository =
                (nonGlobalLocation) => new ShellShimRepository(
                    new DirectoryPath(_pathToPlaceShim),
                    fileSystem: _fileSystem,
                    appHostShellShimMaker: new AppHostShellShimMakerMock(_fileSystem),
                    filePermissionSetter: new NoOpFilePermissionSetter());
            _environmentPathInstructionMock =
                new EnvironmentPathInstructionMock(_reporter, _pathToPlaceShim);
<<<<<<< HEAD
            _createToolPackageStoreAndInstaller = (_) => (_toolPackageStore, _toolPackageStoreQuery, CreateToolPackageInstaller());
=======
            _createToolPackageStoreAndInstaller =
                (location, forwardArguments) => (_toolPackageStore, CreateToolPackageInstaller());
>>>>>>> fb57b1d6

            ParseResult result = Parser.Instance.Parse($"dotnet tool install -g {PackageId}");
            _appliedCommand = result["dotnet"]["tool"]["install"];
            var parser = Parser.Instance;
            _parseResult = parser.ParseFrom("dotnet tool", new[] {"install", "-g", PackageId});
        }

        [Fact]
        public void WhenRunWithPackageIdItShouldCreateValidShim()
        {
            var installToolCommand = new ToolInstallCommand(_appliedCommand,
                _parseResult,
                _createToolPackageStoreAndInstaller,
                _createShellShimRepository,
                _environmentPathInstructionMock,
                _reporter);

            installToolCommand.Execute().Should().Be(0);

            // It is hard to simulate shell behavior. Only Assert shim can point to executable dll
            _fileSystem.File.Exists(ExpectedCommandPath()).Should().BeTrue();
            var deserializedFakeShim = JsonConvert.DeserializeObject<AppHostShellShimMakerMock.FakeShim>(
                _fileSystem.File.ReadAllText(ExpectedCommandPath()));

            _fileSystem.File.Exists(deserializedFakeShim.ExecutablePath).Should().BeTrue();
        }

        [Fact]
        public void WhenRunWithPackageIdWithSourceItShouldCreateValidShim()
        {
            const string sourcePath = "http://mysouce.com";
            ParseResult result = Parser.Instance.Parse($"dotnet tool install -g {PackageId} --add-source {sourcePath}");
            AppliedOption appliedCommand = result["dotnet"]["tool"]["install"];
            ParseResult parseResult =
                Parser.Instance.ParseFrom("dotnet tool", new[] { "install", "-g", PackageId, "--add-source", sourcePath });


            var toolToolPackageInstaller = CreateToolPackageInstaller(
            feeds: new MockFeed[] {
                    new MockFeed
                    {
                        Type = MockFeedType.ImplicitAdditionalFeed,
                        Uri = sourcePath,
                        Packages = new List<MockFeedPackage>
                        {
                            new MockFeedPackage
                            {
                                PackageId = PackageId,
                                Version = PackageVersion
                            }
                        }
                    }
            });

            var installCommand = new ToolInstallCommand(appliedCommand,
                parseResult,
<<<<<<< HEAD
                (_) => (_toolPackageStore, _toolPackageStoreQuery, toolToolPackageInstaller),
=======
                (location, forwardArguments) => (_toolPackageStore, toolToolPackageInstaller),
>>>>>>> fb57b1d6
                _createShellShimRepository,
                _environmentPathInstructionMock,
                _reporter);

            installCommand.Execute().Should().Be(0);

            // It is hard to simulate shell behavior. Only Assert shim can point to executable dll
            _fileSystem.File.Exists(ExpectedCommandPath())
            .Should().BeTrue();
            var deserializedFakeShim =
                JsonConvert.DeserializeObject<AppHostShellShimMakerMock.FakeShim>(
                    _fileSystem.File.ReadAllText(ExpectedCommandPath()));
            _fileSystem.File.Exists(deserializedFakeShim.ExecutablePath).Should().BeTrue();
        }

        [Fact]
        public void WhenRunWithPackageIdItShouldShowPathInstruction()
        {
            var installCommand = new ToolInstallCommand(_appliedCommand,
                _parseResult,
                _createToolPackageStoreAndInstaller,
                _createShellShimRepository,
                _environmentPathInstructionMock,
                _reporter);

            installCommand.Execute().Should().Be(0);

            _reporter.Lines.First().Should().Be(EnvironmentPathInstructionMock.MockInstructionText);
        }

        [Fact]
        public void WhenRunWithPackageIdPackageFormatIsNotFullySupportedItShouldShowPathInstruction()
        {
            const string Warning = "WARNING";
            var injectedWarnings = new Dictionary<PackageId, IEnumerable<string>>()
            {
                [new PackageId(PackageId)] = new List<string>() { Warning }
            };

            var toolPackageInstaller = new ToolPackageInstallerMock(
                fileSystem: _fileSystem,
                store: _toolPackageStore,
                projectRestorer: new ProjectRestorerMock(
                    fileSystem: _fileSystem,
                    reporter: _reporter),
                warningsMap: injectedWarnings);

            var installToolCommand = new ToolInstallCommand(
                _appliedCommand,
                _parseResult,
<<<<<<< HEAD
                (_) => (_toolPackageStore, _toolPackageStoreQuery, toolPackageInstaller),
=======
                (location, forwardArguments) => (_toolPackageStore, toolPackageInstaller),
>>>>>>> fb57b1d6
                _createShellShimRepository,
                _environmentPathInstructionMock,
                _reporter);

            installToolCommand.Execute().Should().Be(0);

            _reporter.Lines.First().Should().Be(Warning.Yellow());
            _reporter.Lines.Skip(1).First().Should().Be(EnvironmentPathInstructionMock.MockInstructionText);
        }

        [Fact]
        public void GivenFailedPackageInstallWhenRunWithPackageIdItShouldFail()
        {
            const string ErrorMessage = "Simulated error";

            var toolPackageInstaller =
                CreateToolPackageInstaller(
                    installCallback: () => throw new ToolPackageException(ErrorMessage));

            var installCommand = new ToolInstallCommand(
                _appliedCommand,
                _parseResult,
<<<<<<< HEAD
                (_) => (_toolPackageStore, _toolPackageStoreQuery, toolPackageInstaller),
=======
                (location, forwardArguments) => (_toolPackageStore, toolPackageInstaller),
>>>>>>> fb57b1d6
                _createShellShimRepository,
                _environmentPathInstructionMock,
                _reporter);

            Action a = () => installCommand.Execute();

            a.ShouldThrow<GracefulException>().And.Message
                .Should().Contain(
                    ErrorMessage +
                    Environment.NewLine +
                    string.Format(LocalizableStrings.ToolInstallationFailedWithRestoreGuidance, PackageId));

            _fileSystem.Directory.Exists(Path.Combine(_pathToPlacePackages, PackageId)).Should().BeFalse();
        }

        [Fact]
        public void GivenCreateShimItShouldHaveNoBrokenFolderOnDisk()
        {
            _fileSystem.File.CreateEmptyFile(ExpectedCommandPath()); // Create conflict shim

            var installCommand = new ToolInstallCommand(
                _appliedCommand,
                _parseResult,
                _createToolPackageStoreAndInstaller,
                _createShellShimRepository,
                _environmentPathInstructionMock,
                _reporter);

            Action a = () => installCommand.Execute();

            a.ShouldThrow<GracefulException>().And.Message
                .Should().Contain(string.Format(
                    CommonLocalizableStrings.ShellShimConflict,
                    ProjectRestorerMock.FakeCommandName));

            _fileSystem.Directory.Exists(Path.Combine(_pathToPlacePackages, PackageId)).Should().BeFalse();
        }

        [Fact]
        public void GivenInCorrectToolConfigurationWhenRunWithPackageIdItShouldFail()
        {
            var toolPackageInstaller =
            CreateToolPackageInstaller(
                installCallback: () => throw new ToolConfigurationException("Simulated error"));

            var installCommand = new ToolInstallCommand(
                _appliedCommand,
                _parseResult,
<<<<<<< HEAD
                (_) => (_toolPackageStore, _toolPackageStoreQuery, toolPackageInstaller),
=======
                (location, forwardArguments) => (_toolPackageStore, toolPackageInstaller),
>>>>>>> fb57b1d6
                _createShellShimRepository,
                _environmentPathInstructionMock,
                _reporter);

            Action a = () => installCommand.Execute();

            a.ShouldThrow<GracefulException>().And.Message
                .Should().Contain(
                    string.Format(
                        LocalizableStrings.InvalidToolConfiguration,
                        "Simulated error") + Environment.NewLine +
                    string.Format(LocalizableStrings.ToolInstallationFailedContactAuthor, PackageId)
                );
        }

        [Fact]
        public void WhenRunWithPackageIdItShouldShowSuccessMessage()
        {
            var installCommand = new ToolInstallCommand(
                _appliedCommand,
                _parseResult,
                _createToolPackageStoreAndInstaller,
                _createShellShimRepository,
                new EnvironmentPathInstructionMock(_reporter, _pathToPlaceShim, true),
                _reporter);

            installCommand.Execute().Should().Be(0);

            _reporter
                .Lines
                .Should()
                .Equal(string.Format(
                    LocalizableStrings.InstallationSucceeded,
                    ProjectRestorerMock.FakeCommandName,
                    PackageId,
                    PackageVersion).Green());
        }

        [Fact]
        public void WhenRunWithInvalidVersionItShouldThrow()
        {
            const string invalidVersion = "!NotValidVersion!";
            ParseResult result = Parser.Instance.Parse($"dotnet tool install -g {PackageId} --version {invalidVersion}");
            AppliedOption appliedCommand = result["dotnet"]["tool"]["install"];

            var installCommand = new ToolInstallCommand(
                appliedCommand,
                result,
                _createToolPackageStoreAndInstaller,
                _createShellShimRepository,
                new EnvironmentPathInstructionMock(_reporter, _pathToPlaceShim, true),
                _reporter);

            Action action = () => installCommand.Execute();

            action
                .ShouldThrow<GracefulException>()
                .WithMessage(string.Format(
                    LocalizableStrings.InvalidNuGetVersionRange,
                    invalidVersion));
        }

        [Fact]
        public void WhenRunWithExactVersionItShouldSucceed()
        {
            ParseResult result = Parser.Instance.Parse($"dotnet tool install -g {PackageId} --version {PackageVersion}");
            AppliedOption appliedCommand = result["dotnet"]["tool"]["install"];

            var installCommand = new ToolInstallCommand(
                appliedCommand,
                result,
                _createToolPackageStoreAndInstaller,
                _createShellShimRepository,
                new EnvironmentPathInstructionMock(_reporter, _pathToPlaceShim, true),
                _reporter);

            installCommand.Execute().Should().Be(0);

            _reporter
                .Lines
                .Should()
                .Equal(string.Format(
                    LocalizableStrings.InstallationSucceeded,
                    ProjectRestorerMock.FakeCommandName,
                    PackageId,
                    PackageVersion).Green());
        }

        [Fact]
        public void WhenRunWithValidVersionRangeItShouldSucceed()
        {
            ParseResult result = Parser.Instance.Parse($"dotnet tool install -g {PackageId} --version [1.0,2.0]");
            AppliedOption appliedCommand = result["dotnet"]["tool"]["install"];

            var installCommand = new ToolInstallCommand(
                appliedCommand,
                result,
                _createToolPackageStoreAndInstaller,
                _createShellShimRepository,
                new EnvironmentPathInstructionMock(_reporter, _pathToPlaceShim, true),
                _reporter);

            installCommand.Execute().Should().Be(0);

            _reporter
                .Lines
                .Should()
                .Equal(string.Format(
                    LocalizableStrings.InstallationSucceeded,
                    ProjectRestorerMock.FakeCommandName,
                    PackageId,
                    PackageVersion).Green());
        }

        [Fact]
        public void WhenRunWithoutAMatchingRangeItShouldFail()
        {
            ParseResult result = Parser.Instance.Parse($"dotnet tool install -g {PackageId} --version [5.0,10.0]");
            AppliedOption appliedCommand = result["dotnet"]["tool"]["install"];

            var installCommand = new ToolInstallCommand(
                appliedCommand,
                result,
                _createToolPackageStoreAndInstaller,
                _createShellShimRepository,
                new EnvironmentPathInstructionMock(_reporter, _pathToPlaceShim, true),
                _reporter);

            Action a = () => installCommand.Execute();

            a.ShouldThrow<GracefulException>().And.Message
                .Should().Contain(
                    LocalizableStrings.ToolInstallationRestoreFailed +
                    Environment.NewLine + string.Format(LocalizableStrings.ToolInstallationFailedWithRestoreGuidance, PackageId));

            _fileSystem.Directory.Exists(Path.Combine(_pathToPlacePackages, PackageId)).Should().BeFalse();
        }

         [Fact]
        public void WhenRunWithValidVersionWildcardItShouldSucceed()
        {
            ParseResult result = Parser.Instance.Parse($"dotnet tool install -g {PackageId} --version 1.0.*");
            AppliedOption appliedCommand = result["dotnet"]["tool"]["install"];

            var installCommand = new ToolInstallCommand(
                appliedCommand,
                result,
                _createToolPackageStoreAndInstaller,
                _createShellShimRepository,
                new EnvironmentPathInstructionMock(_reporter, _pathToPlaceShim, true),
                _reporter);

            installCommand.Execute().Should().Be(0);

            _reporter
                .Lines
                .Should()
                .Equal(string.Format(
                    LocalizableStrings.InstallationSucceeded,
                    ProjectRestorerMock.FakeCommandName,
                    PackageId,
                    PackageVersion).Green());
        }

        [Fact]
        public void WhenRunWithBothGlobalAndToolPathShowErrorMessage()
        {
            var result = Parser.Instance.Parse($"dotnet tool install -g --tool-path /tmp/folder {PackageId}");
            var appliedCommand = result["dotnet"]["tool"]["install"];
            var parser = Parser.Instance;
            var parseResult = parser.ParseFrom("dotnet tool", new[] {"install", "-g", PackageId});

            var installCommand = new ToolInstallCommand(
                appliedCommand,
                parseResult,
                _createToolPackageStoreAndInstaller,
                _createShellShimRepository,
                new EnvironmentPathInstructionMock(_reporter, _pathToPlaceShim, true),
                _reporter);

            Action a = () => installCommand.Execute();

            a.ShouldThrow<GracefulException>().And.Message
                .Should().Contain(LocalizableStrings.InstallToolCommandInvalidGlobalAndToolPath);
        }

        [Fact]
        public void WhenRunWithNeitherOfGlobalNorToolPathShowErrorMessage()
        {
            var result = Parser.Instance.Parse($"dotnet tool install {PackageId}");
            var appliedCommand = result["dotnet"]["tool"]["install"];
            var parser = Parser.Instance;
            var parseResult = parser.ParseFrom("dotnet tool", new[] { "install", "-g", PackageId });

            var installCommand = new ToolInstallCommand(
                appliedCommand,
                parseResult,
                _createToolPackageStoreAndInstaller,
                _createShellShimRepository,
                new EnvironmentPathInstructionMock(_reporter, _pathToPlaceShim, true),
                _reporter);

            Action a = () => installCommand.Execute();

            a.ShouldThrow<GracefulException>().And.Message
                .Should().Contain(LocalizableStrings.InstallToolCommandNeedGlobalOrToolPath);
        }

        [Fact]
        public void WhenRunWithPackageIdAndBinPathItShouldNoteHaveEnvironmentPathInstruction()
        {
            var result = Parser.Instance.Parse($"dotnet tool install --tool-path /tmp/folder {PackageId}");
            var appliedCommand = result["dotnet"]["tool"]["install"];
            var parser = Parser.Instance;
            var parseResult = parser.ParseFrom("dotnet tool", new[] {"install", "-g", PackageId});

            var installCommand = new ToolInstallCommand(appliedCommand,
                parseResult,
                _createToolPackageStoreAndInstaller,
                _createShellShimRepository,
                new EnvironmentPathInstructionMock(_reporter, _pathToPlaceShim),
                _reporter);

            installCommand.Execute().Should().Be(0);

            _reporter.Lines.Should().NotContain(l => l.Contains(EnvironmentPathInstructionMock.MockInstructionText));
        }

        [Fact]
        public void AndPackagedShimIsProvidedWhenRunWithPackageIdItCreateShimUsingPackagedShim()
        {
            var extension = RuntimeInformation.IsOSPlatform(OSPlatform.Windows) ? ".exe" : string.Empty;
            var prepackagedShimPath = Path.Combine (_temporaryDirectory, ProjectRestorerMock.FakeCommandName + extension);
            var tokenToIdentifyPackagedShim = "packagedShim";
            _fileSystem.File.WriteAllText(prepackagedShimPath, tokenToIdentifyPackagedShim);

            var result = Parser.Instance.Parse($"dotnet tool install --tool-path /tmp/folder {PackageId}");
            var appliedCommand = result["dotnet"]["tool"]["install"];
            var parser = Parser.Instance;
            var parseResult = parser.ParseFrom("dotnet tool", new[] {"install", "-g", PackageId});

            var packagedShimsMap = new Dictionary<PackageId, IReadOnlyList<FilePath>>
            {
                [new PackageId(PackageId)] = new[] {new FilePath(prepackagedShimPath)}
            };

            var installCommand = new ToolInstallCommand(appliedCommand,
                parseResult,
<<<<<<< HEAD
                (_) => (_toolPackageStore, _toolPackageStoreQuery, new ToolPackageInstallerMock(
=======
                (location, forwardArguments) => (_toolPackageStore, new ToolPackageInstallerMock(
>>>>>>> fb57b1d6
                    fileSystem: _fileSystem,
                    store: _toolPackageStore,
                    packagedShimsMap: packagedShimsMap,
                    projectRestorer: new ProjectRestorerMock(
                        fileSystem: _fileSystem,
                        reporter: _reporter))),
                _createShellShimRepository,
                new EnvironmentPathInstructionMock(_reporter, _pathToPlaceShim),
                _reporter);

            installCommand.Execute().Should().Be(0);

            _fileSystem.File.ReadAllText(ExpectedCommandPath()).Should().Be(tokenToIdentifyPackagedShim);
        }

        private IToolPackageInstaller CreateToolPackageInstaller(
            IEnumerable<MockFeed> feeds = null,
            Action installCallback = null)
        {
            return new ToolPackageInstallerMock(
                fileSystem: _fileSystem,
                store: _toolPackageStore,
                projectRestorer: new ProjectRestorerMock(
                    fileSystem: _fileSystem,
                    reporter: _reporter,
                    feeds: feeds),
                installCallback: installCallback);
        }

        private string ExpectedCommandPath()
        {
            var extension = RuntimeInformation.IsOSPlatform(OSPlatform.Windows) ? ".exe" : string.Empty;
            return Path.Combine(
                _pathToPlaceShim,
                ProjectRestorerMock.FakeCommandName + extension);
        }

        private class NoOpFilePermissionSetter : IFilePermissionSetter
        {
            public void SetUserExecutionPermission(string path)
            {
            }
        }
    }
}<|MERGE_RESOLUTION|>--- conflicted
+++ resolved
@@ -61,12 +61,7 @@
                     filePermissionSetter: new NoOpFilePermissionSetter());
             _environmentPathInstructionMock =
                 new EnvironmentPathInstructionMock(_reporter, _pathToPlaceShim);
-<<<<<<< HEAD
-            _createToolPackageStoreAndInstaller = (_) => (_toolPackageStore, _toolPackageStoreQuery, CreateToolPackageInstaller());
-=======
-            _createToolPackageStoreAndInstaller =
-                (location, forwardArguments) => (_toolPackageStore, CreateToolPackageInstaller());
->>>>>>> fb57b1d6
+            _createToolPackageStoreAndInstaller = (location, forwardArguments) => (_toolPackageStore, _toolPackageStoreQuery, CreateToolPackageInstaller());
 
             ParseResult result = Parser.Instance.Parse($"dotnet tool install -g {PackageId}");
             _appliedCommand = result["dotnet"]["tool"]["install"];
@@ -123,11 +118,7 @@
 
             var installCommand = new ToolInstallCommand(appliedCommand,
                 parseResult,
-<<<<<<< HEAD
-                (_) => (_toolPackageStore, _toolPackageStoreQuery, toolToolPackageInstaller),
-=======
-                (location, forwardArguments) => (_toolPackageStore, toolToolPackageInstaller),
->>>>>>> fb57b1d6
+                (location, forwardArguments) => (_toolPackageStore, _toolPackageStoreQuery, toolToolPackageInstaller),
                 _createShellShimRepository,
                 _environmentPathInstructionMock,
                 _reporter);
@@ -178,11 +169,7 @@
             var installToolCommand = new ToolInstallCommand(
                 _appliedCommand,
                 _parseResult,
-<<<<<<< HEAD
-                (_) => (_toolPackageStore, _toolPackageStoreQuery, toolPackageInstaller),
-=======
-                (location, forwardArguments) => (_toolPackageStore, toolPackageInstaller),
->>>>>>> fb57b1d6
+                (location, forwardArguments) => (_toolPackageStore, _toolPackageStoreQuery, toolPackageInstaller),
                 _createShellShimRepository,
                 _environmentPathInstructionMock,
                 _reporter);
@@ -205,11 +192,7 @@
             var installCommand = new ToolInstallCommand(
                 _appliedCommand,
                 _parseResult,
-<<<<<<< HEAD
-                (_) => (_toolPackageStore, _toolPackageStoreQuery, toolPackageInstaller),
-=======
-                (location, forwardArguments) => (_toolPackageStore, toolPackageInstaller),
->>>>>>> fb57b1d6
+                (location, forwardArguments) => (_toolPackageStore, _toolPackageStoreQuery, toolPackageInstaller),
                 _createShellShimRepository,
                 _environmentPathInstructionMock,
                 _reporter);
@@ -258,11 +241,7 @@
             var installCommand = new ToolInstallCommand(
                 _appliedCommand,
                 _parseResult,
-<<<<<<< HEAD
-                (_) => (_toolPackageStore, _toolPackageStoreQuery, toolPackageInstaller),
-=======
-                (location, forwardArguments) => (_toolPackageStore, toolPackageInstaller),
->>>>>>> fb57b1d6
+                (location, forwardArguments) => (_toolPackageStore, _toolPackageStoreQuery, toolPackageInstaller),
                 _createShellShimRepository,
                 _environmentPathInstructionMock,
                 _reporter);
@@ -511,11 +490,7 @@
 
             var installCommand = new ToolInstallCommand(appliedCommand,
                 parseResult,
-<<<<<<< HEAD
-                (_) => (_toolPackageStore, _toolPackageStoreQuery, new ToolPackageInstallerMock(
-=======
-                (location, forwardArguments) => (_toolPackageStore, new ToolPackageInstallerMock(
->>>>>>> fb57b1d6
+                (location, forwardArguments) => (_toolPackageStore, _toolPackageStoreQuery, new ToolPackageInstallerMock(
                     fileSystem: _fileSystem,
                     store: _toolPackageStore,
                     packagedShimsMap: packagedShimsMap,
