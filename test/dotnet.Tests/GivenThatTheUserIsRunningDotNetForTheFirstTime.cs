// Copyright (c) .NET Foundation and contributors. All rights reserved. 
// Licensed under the MIT license. See LICENSE file in the project root for full license information. 

using System;
using System.IO;
using System.Collections.Generic;
using Microsoft.DotNet.Cli.Utils;
using Microsoft.DotNet.Cli;
using Microsoft.DotNet.TestFramework;
using Microsoft.DotNet.Tools.Test.Utilities;
using Xunit;
using FluentAssertions;

namespace Microsoft.DotNet.Tests
{
	public class GivenThatTheUserIsRunningDotNetForTheFirstTime : TestBase
    {
        private static CommandResult _firstDotnetNonVerbUseCommandResult;
        private static CommandResult _firstDotnetVerbUseCommandResult;
        private static DirectoryInfo _nugetCacheFolder;

        static GivenThatTheUserIsRunningDotNetForTheFirstTime()
        {
            var testDirectory = TestAssetsManager.CreateTestDirectory("Dotnet_first_time_experience_tests");
            var testNugetCache = Path.Combine(testDirectory.Path, "nuget_cache");

            var command = new DotnetCommand()
                .WithWorkingDirectory(testDirectory.Path);
            command.Environment["NUGET_PACKAGES"] = testNugetCache;
            command.Environment["DOTNET_SKIP_FIRST_TIME_EXPERIENCE"] = "";
            command.Environment["SkipInvalidConfigurations"] = "true";

            _firstDotnetNonVerbUseCommandResult = command.ExecuteWithCapturedOutput("--info");
            _firstDotnetVerbUseCommandResult = command.ExecuteWithCapturedOutput("new");

            _nugetCacheFolder = new DirectoryInfo(testNugetCache);
        }        

        [Fact]
        public void UsingDotnetForTheFirstTimeSucceeds()
        {
            _firstDotnetVerbUseCommandResult
                .Should()
                .Pass();
        }

        [Fact]
        public void UsingDotnetForTheFirstTimeWithNonVerbsDoesNotPrintEula()
        {
            const string firstTimeNonVerbUseMessage = @".NET Command Line Tools";

            _firstDotnetNonVerbUseCommandResult.StdOut
                .Should()
                .StartWith(firstTimeNonVerbUseMessage);
        }

        [Fact]
        public void ItShowsTheAppropriateMessageToTheUser()
        {
            string firstTimeUseWelcomeMessage = NormalizeLineEndings(@"Welcome to .NET Core!
---------------------
Learn more about .NET Core @ https://aka.ms/dotnet-docs. Use dotnet --help to see available commands or go to https://aka.ms/dotnet-cli-docs.

Telemetry
--------------
The .NET Core tools collect usage data in order to improve your experience. The data is anonymous and does not include command-line arguments. The data is collected by Microsoft and shared with the community.
You can opt out of telemetry by setting a DOTNET_CLI_TELEMETRY_OPTOUT environment variable to 1 using your favorite shell.
You can read more about .NET Core tools telemetry @ https://aka.ms/dotnet-cli-telemetry.

Configuring...
-------------------
A command is running to initially populate your local package cache, to improve restore speed and enable offline access. This command will take up to a minute to complete and will only happen once.");

            // normalizing line endings as git is occasionally replacing line endings in this file causing this test to fail
            NormalizeLineEndings(_firstDotnetVerbUseCommandResult.StdOut)
                .Should().Contain(firstTimeUseWelcomeMessage)
                     .And.NotContain("Restore completed in");
        }

    	[Fact]
    	public void ItCreatesASentinelFileUnderTheNuGetCacheFolder()
    	{
            _nugetCacheFolder
                .Should()
                .HaveFile($"{GetDotnetVersion()}.dotnetSentinel");
    	}

        [Fact]
        public void ItRestoresTheNuGetPackagesToTheNuGetCacheFolder()
        {
            List<string> expectedDirectories = new List<string>()
            {
                "microsoft.netcore.app",
                "microsoft.netcore.platforms",
                "netstandard.library",
            };

            // https://github.com/dotnet/cli/issues/5505 - add the "2.0" asp.net packages into the offline cache
            List<string> unexpectedDirectories = new List<string>()
            {
                "microsoft.aspnetcore.diagnostics",
                "microsoft.aspnetcore.mvc",
                "microsoft.aspnetcore.routing",
                "microsoft.aspnetcore.server.iisintegration",
                "microsoft.aspnetcore.server.kestrel",
                "microsoft.aspnetcore.staticfiles",
                "microsoft.extensions.configuration.environmentvariables",
                "microsoft.extensions.configuration.json",
                "microsoft.extensions.logging",
                "microsoft.extensions.logging.console",
                "microsoft.extensions.logging.debug",
                "microsoft.extensions.options.configurationextensions",
                "microsoft.visualstudio.web.browserlink",
            };

            _nugetCacheFolder
                .Should()
                .HaveDirectories(expectedDirectories);

            _nugetCacheFolder
<<<<<<< HEAD
                .Should()
                .NotHaveDirectories(unexpectedDirectories);
=======
                .GetDirectory("system.runtime")
                .Should().HaveDirectories(new string[] { "4.1.0", "4.3.0" });

            _nugetCacheFolder
                .GetDirectory("microsoft.aspnetcore.mvc")
                .Should().HaveDirectories(new string[] { "1.0.2", "1.1.1" });
>>>>>>> 41330f07
        }

        private string GetDotnetVersion()
    	{
    		return new DotnetCommand().ExecuteWithCapturedOutput("--version").StdOut
    			.TrimEnd(Environment.NewLine.ToCharArray());
    	}

        private static string NormalizeLineEndings(string s)
        {
            return s.Replace("\r\n", "\n").Replace("\r", "\n");
        }
    }
}<|MERGE_RESOLUTION|>--- conflicted
+++ resolved
@@ -118,17 +118,8 @@
                 .HaveDirectories(expectedDirectories);
 
             _nugetCacheFolder
-<<<<<<< HEAD
                 .Should()
                 .NotHaveDirectories(unexpectedDirectories);
-=======
-                .GetDirectory("system.runtime")
-                .Should().HaveDirectories(new string[] { "4.1.0", "4.3.0" });
-
-            _nugetCacheFolder
-                .GetDirectory("microsoft.aspnetcore.mvc")
-                .Should().HaveDirectories(new string[] { "1.0.2", "1.1.1" });
->>>>>>> 41330f07
         }
 
         private string GetDotnetVersion()
