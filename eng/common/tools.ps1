--- conflicted
+++ resolved
@@ -153,9 +153,6 @@
   if (Test-Path variable:global:_DotNetInstallDir) {
     return $global:_DotNetInstallDir
   }
-
-  # In case of network error, try to log the current IP for reference
-  Try-LogClientIpAddress
 
   # Don't resolve runtime, shared framework, or SDK from other locations to ensure build determinism
   $env:DOTNET_MULTILEVEL_LOOKUP=0
@@ -901,8 +898,6 @@
     {
         Write-Host "Unable to get this machine's effective IP address for logging: $_"
     }
-<<<<<<< HEAD
-=======
 }
 
 #
@@ -918,5 +913,4 @@
       Write-PipelineSetVariable -Name 'NUGET_EXPERIMENTAL_MAX_NETWORK_TRY_COUNT' -Value '6'
       Write-PipelineSetVariable -Name 'NUGET_EXPERIMENTAL_NETWORK_RETRY_DELAY_MILLISECONDS' -Value '1000'
     }
->>>>>>> 646ff96f
 }