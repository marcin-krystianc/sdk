<Project Sdk="Microsoft.NET.Sdk">

  <PropertyGroup>
    <TargetFramework Condition="'$(Framework)' != 'netcoreapp1.1' AND '$(TargetFrameworkOverride)' == ''">netcoreapp1.0</TargetFramework>
    <TargetFramework Condition="'$(Framework)' == 'netcoreapp1.1' AND '$(TargetFrameworkOverride)' == ''">netcoreapp1.1</TargetFramework>
    <TargetFramework Condition="'$(TargetFrameworkOverride)' != ''">TargetFrameworkOverride</TargetFramework>

    <IsPackable Condition="'$(EnablePack)' == 'true'">true</IsPackable>
    <IsPackable Condition="'$(EnablePack)' != 'true'">false</IsPackable>
  </PropertyGroup>

  <ItemGroup>
    <Compile Include="Tests.fs" />
    <Compile Include="Program.fs" />
  </ItemGroup>

  <ItemGroup>
<<<<<<< HEAD
    <PackageReference Include="Microsoft.NET.Test.Sdk" Version="15.5.0-preview-20170727-01" />
    <PackageReference Include="MSTest.TestAdapter" Version="1.1.17" />
    <PackageReference Include="MSTest.TestFramework" Version="1.1.17" />
=======
    <PackageReference Include="Microsoft.NET.Test.Sdk" Version="15.3.0-preview-20170628-02" />
    <PackageReference Include="MSTest.TestAdapter" Version="1.1.18" />
    <PackageReference Include="MSTest.TestFramework" Version="1.1.18" />
>>>>>>> aed4f67a
  </ItemGroup>

</Project><|MERGE_RESOLUTION|>--- conflicted
+++ resolved
@@ -15,15 +15,9 @@
   </ItemGroup>
 
   <ItemGroup>
-<<<<<<< HEAD
     <PackageReference Include="Microsoft.NET.Test.Sdk" Version="15.5.0-preview-20170727-01" />
-    <PackageReference Include="MSTest.TestAdapter" Version="1.1.17" />
-    <PackageReference Include="MSTest.TestFramework" Version="1.1.17" />
-=======
-    <PackageReference Include="Microsoft.NET.Test.Sdk" Version="15.3.0-preview-20170628-02" />
     <PackageReference Include="MSTest.TestAdapter" Version="1.1.18" />
     <PackageReference Include="MSTest.TestFramework" Version="1.1.18" />
->>>>>>> aed4f67a
   </ItemGroup>
 
 </Project>