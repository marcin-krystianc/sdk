<?xml version="1.0" encoding="utf-8"?>
<configuration>
  <packageSources>
    <clear />
    <!--Begin: Package sources managed by Dependency Flow automation. Do not edit the sources below.-->
    <!--  Begin: Package sources from dotnet-aspnetcore -->
<<<<<<< HEAD
=======
    <add key="darc-pub-dotnet-aspnetcore-7c57ecb" value="https://pkgs.dev.azure.com/dnceng/public/_packaging/darc-pub-dotnet-aspnetcore-7c57ecbd/nuget/v3/index.json" />
>>>>>>> d1de2ca7
    <!--  End: Package sources from dotnet-aspnetcore -->
    <!--  Begin: Package sources from DotNet-msbuild-Trusted -->
    <add key="darc-pub-DotNet-msbuild-Trusted-c9eb9dd-1" value="https://pkgs.dev.azure.com/dnceng/public/_packaging/darc-pub-DotNet-msbuild-Trusted-c9eb9dd6-1/nuget/v3/index.json" />
    <!--  End: Package sources from DotNet-msbuild-Trusted -->
    <!--  Begin: Package sources from dotnet-roslyn-analyzers -->
<<<<<<< HEAD
    <!--  End: Package sources from dotnet-roslyn-analyzers -->
    <!--  Begin: Package sources from dotnet-runtime -->
=======
    <add key="darc-pub-dotnet-roslyn-analyzers-c750b5a-1" value="https://pkgs.dev.azure.com/dnceng/public/_packaging/darc-pub-dotnet-roslyn-analyzers-c750b5a6-1/nuget/v3/index.json" />
    <add key="darc-pub-dotnet-roslyn-analyzers-c750b5a" value="https://pkgs.dev.azure.com/dnceng/public/_packaging/darc-pub-dotnet-roslyn-analyzers-c750b5a6/nuget/v3/index.json" />
    <!--  End: Package sources from dotnet-roslyn-analyzers -->
    <!--  Begin: Package sources from dotnet-runtime -->
    <add key="darc-pub-dotnet-runtime-4822e3c-1" value="https://pkgs.dev.azure.com/dnceng/public/_packaging/darc-pub-dotnet-runtime-4822e3c3-1/nuget/v3/index.json" />
>>>>>>> d1de2ca7
    <!--  End: Package sources from dotnet-runtime -->
    <!--  Begin: Package sources from dotnet-templating -->
    <add key="darc-pub-dotnet-templating-7d94161" value="https://pkgs.dev.azure.com/dnceng/public/_packaging/darc-pub-dotnet-templating-7d941613/nuget/v3/index.json" />
    <!--  End: Package sources from dotnet-templating -->
    <!--  Begin: Package sources from dotnet-windowsdesktop -->
<<<<<<< HEAD
=======
    <add key="darc-pub-dotnet-windowsdesktop-59fea7d" value="https://pkgs.dev.azure.com/dnceng/public/_packaging/darc-pub-dotnet-windowsdesktop-59fea7da/nuget/v3/index.json" />
>>>>>>> d1de2ca7
    <!--  End: Package sources from dotnet-windowsdesktop -->
    <!--End: Package sources managed by Dependency Flow automation. Do not edit the sources above.-->
    <add key="dotnet6" value="https://pkgs.dev.azure.com/dnceng/public/_packaging/dotnet6/nuget/v3/index.json" />
    <add key="dotnet6-transport" value="https://pkgs.dev.azure.com/dnceng/public/_packaging/dotnet6-transport/nuget/v3/index.json" />
    <add key="dotnet7" value="https://pkgs.dev.azure.com/dnceng/public/_packaging/dotnet7/nuget/v3/index.json" />
    <add key="dotnet7-transport" value="https://pkgs.dev.azure.com/dnceng/public/_packaging/dotnet7-transport/nuget/v3/index.json" />
    <add key="dotnet-public" value="https://pkgs.dev.azure.com/dnceng/public/_packaging/dotnet-public/nuget/v3/index.json" />
    <add key="dotnet-eng" value="https://pkgs.dev.azure.com/dnceng/public/_packaging/dotnet-eng/nuget/v3/index.json" />
    <add key="dotnet-tools" value="https://pkgs.dev.azure.com/dnceng/public/_packaging/dotnet-tools/nuget/v3/index.json" />
    <add key="dotnet-tools-transport" value="https://pkgs.dev.azure.com/dnceng/public/_packaging/dotnet-tools-transport/nuget/v3/index.json" />
    <add key="dotnet-libraries" value="https://pkgs.dev.azure.com/dnceng/public/_packaging/dotnet-libraries/nuget/v3/index.json" />
    <add key="vs-impl" value="https://pkgs.dev.azure.com/azure-public/vside/_packaging/vs-impl/nuget/v3/index.json" />
    <!-- Used for Rich Navigation indexing task -->
    <add key="richnav" value="https://pkgs.dev.azure.com/azure-public/vside/_packaging/vs-buildservices/nuget/v3/index.json" />
    <!-- Remove after RTM. Working around lack of automated creation of isolated feeds for nuget client -->
    <add key="darc-pub-nuget-nuget.client-078701b" value="https://pkgs.dev.azure.com/dnceng/public/_packaging/darc-pub-nuget-nuget.client-078701b/nuget/v3/index.json" />
  </packageSources>
  <disabledPackageSources />
</configuration><|MERGE_RESOLUTION|>--- conflicted
+++ resolved
@@ -4,34 +4,20 @@
     <clear />
     <!--Begin: Package sources managed by Dependency Flow automation. Do not edit the sources below.-->
     <!--  Begin: Package sources from dotnet-aspnetcore -->
-<<<<<<< HEAD
-=======
     <add key="darc-pub-dotnet-aspnetcore-7c57ecb" value="https://pkgs.dev.azure.com/dnceng/public/_packaging/darc-pub-dotnet-aspnetcore-7c57ecbd/nuget/v3/index.json" />
->>>>>>> d1de2ca7
     <!--  End: Package sources from dotnet-aspnetcore -->
     <!--  Begin: Package sources from DotNet-msbuild-Trusted -->
     <add key="darc-pub-DotNet-msbuild-Trusted-c9eb9dd-1" value="https://pkgs.dev.azure.com/dnceng/public/_packaging/darc-pub-DotNet-msbuild-Trusted-c9eb9dd6-1/nuget/v3/index.json" />
     <!--  End: Package sources from DotNet-msbuild-Trusted -->
     <!--  Begin: Package sources from dotnet-roslyn-analyzers -->
-<<<<<<< HEAD
     <!--  End: Package sources from dotnet-roslyn-analyzers -->
     <!--  Begin: Package sources from dotnet-runtime -->
-=======
-    <add key="darc-pub-dotnet-roslyn-analyzers-c750b5a-1" value="https://pkgs.dev.azure.com/dnceng/public/_packaging/darc-pub-dotnet-roslyn-analyzers-c750b5a6-1/nuget/v3/index.json" />
-    <add key="darc-pub-dotnet-roslyn-analyzers-c750b5a" value="https://pkgs.dev.azure.com/dnceng/public/_packaging/darc-pub-dotnet-roslyn-analyzers-c750b5a6/nuget/v3/index.json" />
-    <!--  End: Package sources from dotnet-roslyn-analyzers -->
-    <!--  Begin: Package sources from dotnet-runtime -->
-    <add key="darc-pub-dotnet-runtime-4822e3c-1" value="https://pkgs.dev.azure.com/dnceng/public/_packaging/darc-pub-dotnet-runtime-4822e3c3-1/nuget/v3/index.json" />
->>>>>>> d1de2ca7
     <!--  End: Package sources from dotnet-runtime -->
     <!--  Begin: Package sources from dotnet-templating -->
     <add key="darc-pub-dotnet-templating-7d94161" value="https://pkgs.dev.azure.com/dnceng/public/_packaging/darc-pub-dotnet-templating-7d941613/nuget/v3/index.json" />
     <!--  End: Package sources from dotnet-templating -->
     <!--  Begin: Package sources from dotnet-windowsdesktop -->
-<<<<<<< HEAD
-=======
     <add key="darc-pub-dotnet-windowsdesktop-59fea7d" value="https://pkgs.dev.azure.com/dnceng/public/_packaging/darc-pub-dotnet-windowsdesktop-59fea7da/nuget/v3/index.json" />
->>>>>>> d1de2ca7
     <!--  End: Package sources from dotnet-windowsdesktop -->
     <!--End: Package sources managed by Dependency Flow automation. Do not edit the sources above.-->
     <add key="dotnet6" value="https://pkgs.dev.azure.com/dnceng/public/_packaging/dotnet6/nuget/v3/index.json" />
